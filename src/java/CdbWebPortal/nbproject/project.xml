<?xml version="1.0" encoding="UTF-8"?>
<project xmlns="http://www.netbeans.org/ns/project/1">
    <type>org.netbeans.modules.web.project</type>
    <configuration>
        <data xmlns="http://www.netbeans.org/ns/web-project/3">
            <name>CdbWebPortal</name>
            <minimum-ant-version>1.6.5</minimum-ant-version>
            <web-module-libraries>
                <library dirs="200">
                    <file>${file.reference.pdfbox-2.0.12.jar}</file>
                    <path-in-war>WEB-INF/lib</path-in-war>
                </library>
                <library dirs="200">
                    <file>${file.reference.primefaces-7.0.jar}</file>
                    <path-in-war>WEB-INF/lib</path-in-war>
                </library>
                <library dirs="200">
                    <file>${file.reference.primefaces-extensions-7.0.jar}</file>
                    <path-in-war>WEB-INF/lib</path-in-war>
                </library>
                <library dirs="200">
                    <file>${file.reference.omnifaces-2.0.jar}</file>
                    <path-in-war>WEB-INF/lib</path-in-war>
                </library>
                <library dirs="200">
                    <file>${file.reference.log4j-1.2.17.jar}</file>
                    <path-in-war>WEB-INF/lib</path-in-war>
                </library>
                <library dirs="200">
                    <file>${file.reference.commons-lang3-3.3.2.jar}</file>
                    <path-in-war>WEB-INF/lib</path-in-war>
                </library>
                <library dirs="200">
                    <file>${file.reference.commons-logging-1.2.jar}</file>
                    <path-in-war>WEB-INF/lib</path-in-war>
                </library>
                <library dirs="200">
                    <file>${file.reference.gson-2.8.5.jar}</file>
                    <path-in-war>WEB-INF/lib</path-in-war>
                </library>
                <library dirs="200">
                    <file>${file.reference.itext-2.1.7.jar}</file>
                    <path-in-war>WEB-INF/lib</path-in-war>
                </library>
                <library dirs="200">
                    <file>${file.reference.bcmail-jdk14-1.38.jar}</file>
                    <path-in-war>WEB-INF/lib</path-in-war>
                </library>
                <library dirs="200">
                    <file>${file.reference.bcprov-jdk14-1.38.jar}</file>
                    <path-in-war>WEB-INF/lib</path-in-war>
                </library>
                <library dirs="200">
                    <file>${file.reference.bctsp-jdk14-1.38.jar}</file>
                    <path-in-war>WEB-INF/lib</path-in-war>
                </library>
                <library dirs="200">
                    <file>${file.reference.dm-api-1.5.jar}</file>
                    <path-in-war>WEB-INF/lib</path-in-war>
                </library>
                <library dirs="200">
                    <file>${file.reference.dm-base-1.5.jar}</file>
                    <path-in-war>WEB-INF/lib</path-in-war>
                </library>
                <library dirs="200">
                    <file>${file.reference.fontbox-2.0.13.jar}</file>
                    <path-in-war>WEB-INF/lib</path-in-war>
                </library>
                <library dirs="200">
<<<<<<< HEAD
                    <file>${file.reference.poi-4.0.1.jar}</file>
=======
                    <file>${file.reference.jackson-core-2.9.8.jar}</file>
                    <path-in-war>WEB-INF/lib</path-in-war>
                </library>
                <library dirs="200">
                    <file>${file.reference.jackson-databind-2.9.8.jar}</file>
                    <path-in-war>WEB-INF/lib</path-in-war>
                </library>
                <library dirs="200">
                    <file>${file.reference.jackson-annotations-2.9.8.jar}</file>
                    <path-in-war>WEB-INF/lib</path-in-war>
                </library>
                <library dirs="200">
                    <file>${file.reference.jackson-jaxrs-json-provider-2.9.8.jar}</file>
                    <path-in-war>WEB-INF/lib</path-in-war>
                </library>
                <library dirs="200">
                    <file>${file.reference.jersey-media-json-jackson-2.28.jar}</file>
>>>>>>> a5b212ad
                    <path-in-war>WEB-INF/lib</path-in-war>
                </library>
            </web-module-libraries>
            <web-module-additional-libraries/>
            <source-roots>
                <root id="src.dir"/>
            </source-roots>
            <test-roots>
                <root id="test.src.dir"/>
            </test-roots>
        </data>
        <libraries xmlns="http://www.netbeans.org/ns/cdnjs-libraries/1"/>
    </configuration>
</project><|MERGE_RESOLUTION|>--- conflicted
+++ resolved
@@ -67,9 +67,7 @@
                     <path-in-war>WEB-INF/lib</path-in-war>
                 </library>
                 <library dirs="200">
-<<<<<<< HEAD
                     <file>${file.reference.poi-4.0.1.jar}</file>
-=======
                     <file>${file.reference.jackson-core-2.9.8.jar}</file>
                     <path-in-war>WEB-INF/lib</path-in-war>
                 </library>
@@ -87,7 +85,6 @@
                 </library>
                 <library dirs="200">
                     <file>${file.reference.jersey-media-json-jackson-2.28.jar}</file>
->>>>>>> a5b212ad
                     <path-in-war>WEB-INF/lib</path-in-war>
                 </library>
             </web-module-libraries>
