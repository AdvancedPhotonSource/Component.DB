/*
 * Copyright (c) UChicago Argonne, LLC. All rights reserved.
 * See LICENSE file.
 */
package gov.anl.aps.cdb.portal.controllers;

import gov.anl.aps.cdb.common.constants.CdbRole;
import gov.anl.aps.cdb.portal.controllers.extensions.CableWizard;
import gov.anl.aps.cdb.common.exceptions.CdbException;
import gov.anl.aps.cdb.common.utilities.ObjectUtility;
import gov.anl.aps.cdb.portal.constants.EntityTypeName;
import gov.anl.aps.cdb.portal.constants.ItemDomainName;
import gov.anl.aps.cdb.portal.constants.PortalStyles;
import gov.anl.aps.cdb.portal.controllers.extensions.BundleWizard;
import gov.anl.aps.cdb.portal.controllers.extensions.CircuitWizard;
import gov.anl.aps.cdb.portal.controllers.settings.ItemDomainMachineDesignSettings;
import gov.anl.aps.cdb.portal.controllers.utilities.ItemDomainMachineDesignControllerUtility;
import gov.anl.aps.cdb.portal.import_export.import_.helpers.ImportHelperMachineHierarchy;
import gov.anl.aps.cdb.portal.import_export.import_.helpers.ImportHelperMachineItemUpdate;
import gov.anl.aps.cdb.portal.import_export.import_.helpers.ImportHelperMachineTemplateInstantiation;
import gov.anl.aps.cdb.portal.model.ItemDomainMachineDesignTreeNode;
import gov.anl.aps.cdb.portal.model.db.beans.ItemDomainMachineDesignFacade;
import gov.anl.aps.cdb.portal.model.db.beans.RelationshipTypeFacade;
import gov.anl.aps.cdb.portal.model.db.entities.CdbEntity;
import gov.anl.aps.cdb.portal.model.db.entities.EntityType;
import gov.anl.aps.cdb.portal.model.db.entities.Item;
import gov.anl.aps.cdb.portal.model.db.entities.ItemConnector;
import gov.anl.aps.cdb.portal.model.db.entities.ItemDomainCatalog;
import gov.anl.aps.cdb.portal.model.db.entities.ItemDomainInventory;
import gov.anl.aps.cdb.portal.model.db.entities.ItemDomainMachineDesign;
import gov.anl.aps.cdb.portal.model.db.entities.ItemElement;
import gov.anl.aps.cdb.portal.model.db.entities.ItemElementHistory;
import gov.anl.aps.cdb.portal.model.db.entities.ItemElementRelationship;
import gov.anl.aps.cdb.portal.model.db.entities.Log;
import gov.anl.aps.cdb.portal.model.db.entities.PropertyType;
import gov.anl.aps.cdb.portal.model.db.entities.PropertyValue;
import gov.anl.aps.cdb.portal.model.db.entities.RelationshipType;
import gov.anl.aps.cdb.portal.model.db.entities.UserGroup;
import gov.anl.aps.cdb.portal.model.db.entities.UserInfo;
import gov.anl.aps.cdb.portal.utilities.AuthorizationUtility;
import gov.anl.aps.cdb.portal.utilities.SearchResult;
import gov.anl.aps.cdb.portal.utilities.SessionUtility;
import gov.anl.aps.cdb.portal.view.objects.DomainImportExportInfo;
import gov.anl.aps.cdb.portal.view.objects.ImportExportFormatInfo;
import gov.anl.aps.cdb.portal.view.objects.KeyValueObject;
import gov.anl.aps.cdb.portal.view.objects.MachineDesignConnectorCableMapperItem;
import gov.anl.aps.cdb.portal.view.objects.MachineDesignConnectorListObject;
import java.util.ArrayList;
import java.util.Comparator;
import java.util.Date;
import java.util.LinkedList;
import java.util.List;
import java.util.Stack;
import java.util.logging.Level;
import java.util.regex.Pattern;
import java.util.stream.Collectors;
import javax.ejb.EJB;
import javax.enterprise.context.SessionScoped;
import javax.faces.model.DataModel;
import javax.faces.model.ListDataModel;
import javax.inject.Named;
import org.apache.logging.log4j.LogManager;
import org.apache.logging.log4j.Logger;
import org.primefaces.event.DragDropEvent;
import org.primefaces.event.NodeSelectEvent;
import org.primefaces.model.DefaultTreeNode;
import org.primefaces.model.TreeNode;

/**
 *
 * @author djarosz
 */
@Named(ItemDomainMachineDesignController.controllerNamed)
@SessionScoped
public class ItemDomainMachineDesignController
        extends ItemController<ItemDomainMachineDesignControllerUtility, ItemDomainMachineDesign, ItemDomainMachineDesignFacade, ItemDomainMachineDesignSettings>
        implements ItemDomainCableDesignWizardClient {

    private static final Logger LOGGER = LogManager.getLogger(ItemDomainMachineDesignController.class.getName());

    public final static String controllerNamed = "itemDomainMachineDesignController";
    private final static String cableWizardRedirectSuccess
            = "/views/itemDomainMachineDesign/list?faces-redirect=true";

    private final static String pluginItemMachineDesignSectionsName = "itemMachineDesignDetailsViewSections";

    private TreeNode searchResultsTreeNode;

    // <editor-fold defaultstate="collapsed" desc="Favorites toggle variables">
    private boolean favoritesShown = false;
    private ItemDomainMachineDesignTreeNode favoriteMachineDesignTreeRootTreeNode;

    // </editor-fold>       
    // <editor-fold defaultstate="collapsed" desc="Dual list view configuration variables ">
    private ItemDomainMachineDesignTreeNode selectedItemInListTreeTable = null;
    private ItemDomainMachineDesignTreeNode lastExpandedNode = null;

    private ItemDomainMachineDesignTreeNode currentMachineDesignListRootTreeNode = null;
    private ItemDomainMachineDesignTreeNode machineDesignTreeRootTreeNode = null;
    private ItemDomainMachineDesignTreeNode machineDesignTemplateRootTreeNode = null;
    private boolean currentViewIsTemplate = false;

    private boolean displayListConfigurationView = false;
    private boolean displayListViewItemDetailsView = false;
    private boolean displayAddMDPlaceholderListConfigurationPanel = true;
    private boolean displayAddMDFromTemplateConfigurationPanel = true;
    private boolean displayAddMDMoveExistingConfigurationPanel = true;
    private boolean displayAddCatalogItemListConfigurationPanel = true;
    private boolean displayAssignCatalogItemListConfigurationPanel = true;
    private boolean displayAssignInventoryItemListConfigurationPanel = true;
    private boolean displayAttachTemplateToMachine = true;
    private boolean displayMachineDesignReorderOverlayPanel = true;
    private boolean displayAddCablePanel = true;
    private boolean displayAddCableCircuitPanel = true;
    private boolean displayAddCableBundlePanel = true;

    private List<ItemDomainCatalog> catalogItemsDraggedAsChildren = null;
    private TreeNode newCatalogItemsInMachineDesignModel = null;

    // </editor-fold>
    // <editor-fold defaultstate="collapsed" desc="Machine Design drag and drop variables">
    private static final String JS_SOURCE_MD_ID_PASSED_KEY = "sourceId";
    private static final String JS_DESTINATION_MD_ID_PASSED_KEY = "destinationId";
    // </editor-fold>   

    // <editor-fold defaultstate="collapsed" desc="Delete support variables">
    private Boolean moveToTrashAllowed;
    private Boolean moveToTrashHasWarnings;
    private TreeNode moveToTrashNode = new DefaultTreeNode();
    private String moveToTrashDisplayName = null;
    private String moveToTrashMessage = null;
    private List<ItemDomainMachineDesign> moveToTrashItemsToUpdate = null;
    private List<ItemElement> moveToTrashElementsToDelete = null;
    // </editor-fold>

    // <editor-fold defaultstate="collapsed" desc="Machine Design drag and drop implementation">
    public void onDropFromJS() {
        LoginController loginController = LoginController.getInstance();
        if (loginController.isLoggedIn() == false) {
            SessionUtility.addInfoMessage("Cannot complete move.", "Please login and try again.");
            return;
        }

        String sourceIdStr = SessionUtility.getRequestParameterValue(JS_SOURCE_MD_ID_PASSED_KEY);
        String destinationIdStr = SessionUtility.getRequestParameterValue(JS_DESTINATION_MD_ID_PASSED_KEY);
        int sourceId = Integer.parseInt(sourceIdStr);
        int destId = Integer.parseInt(destinationIdStr);

        ItemDomainMachineDesign parent = findById(destId);
        ItemDomainMachineDesign child = findById(sourceId);

        // Permission check
        if (loginController.isEntityWriteable(parent.getEntityInfo()) == false) {
            SessionUtility.addErrorMessage("Insufficient privilages", "The user doesn't have permissions to item: " + parent.toString());
            return;
        }
        if (loginController.isEntityWriteable(child.getEntityInfo()) == false) {
            SessionUtility.addErrorMessage("Insufficient privilages", "The user doesn't have permissions to item: " + child.toString());
            return;
        }

        UserInfo sessionUser = SessionUtility.getUser();
        try {
            getControllerUtility().performMachineMove(parent, child, sessionUser);
            resetListDataModel();
            resetSelectDataModel();
        } catch (CdbException ex) {
            LOGGER.error(ex);
            SessionUtility.addErrorMessage("Error", ex.getMessage());
            return;
        }

        child = findById(sourceId);
        expandToSpecificMachineDesignItem(child);
    }

    // </editor-fold>   
    // <editor-fold defaultstate="collapsed" desc="Undocumented Fold">
    private String mdSearchString;
    private List<ItemDomainMachineDesignTreeNode> searchResultsList;
    private boolean searchCollapsed;

    protected ItemElement currentHierarchyItemElement;

    @EJB
    ItemDomainMachineDesignFacade itemDomainMachineDesignFacade;

    public static ItemDomainMachineDesignController getInstance() {
        return (ItemDomainMachineDesignController) SessionUtility.findBean(controllerNamed);
    }

    public boolean isItemInventory(Item item) {
        return item instanceof ItemDomainInventory;
    }

    public boolean isItemCatalog(Item item) {
        return item instanceof ItemDomainCatalog;
    }

    public boolean isItemMachineDesign(Item item) {
        return isItemMachineDesignStatic(item);
    }

    public static boolean isItemMachineDesignStatic(Item item) {
        return item instanceof ItemDomainMachineDesign;
    }

    public boolean isItemMachineDesignAndTemplate(Item item) {
        if (item instanceof ItemDomainMachineDesign) {
            return ((ItemDomainMachineDesign) item).getIsItemTemplate();
        }

        return false;
    }

    public String getMdNodeRepIcon(ItemElement ie) {
        Item containedItem = ie.getContainedItem();
        if (containedItem != null) {
            return getItemRepIcon(containedItem);
        }
        Item parentItem = ie.getParentItem();
        if (parentItem != null) {
            return getItemRepIcon(parentItem);
        }
        ItemConnector conn = ie.getMdConnector();
        if (conn != null) {
            return PortalStyles.itemConnectorIcon.getValue();
        }

        return "";
    }

    public String getItemRepIcon(Item item) {
        if (isItemMachineDesignAndTemplate(item)) {
            return PortalStyles.machineDesingTemplateIcon.getValue();
        } else {
            return item.getDomain().getDomainRepIcon();
        }
    }

    public boolean isCollapsedRelatedMAARCItemsForCurrent() {
        return getRelatedMAARCRelationshipsForCurrent().size() < 1;
    }

    public List<ItemElementRelationship> getRelatedMAARCRelationshipsForCurrent() {
        ItemDomainMachineDesign current = getCurrent();
        List<ItemElementRelationship> relatedMAARCRelationshipsForCurrent = current.getRelatedMAARCRelationshipsForCurrent();
        if (relatedMAARCRelationshipsForCurrent == null) {
            relatedMAARCRelationshipsForCurrent = ItemDomainMAARCController.getRelatedMAARCRelationshipsForItem(getCurrent());
            current.setRelatedMAARCRelationshipsForCurrent(relatedMAARCRelationshipsForCurrent);
        }

        return relatedMAARCRelationshipsForCurrent;
    }

    @Override
    public void resetListDataModel() {
        super.resetListDataModel();
        currentMachineDesignListRootTreeNode = null;
        machineDesignTemplateRootTreeNode = null;
        machineDesignTreeRootTreeNode = null;
    }
    // </editor-fold>   

    // <editor-fold defaultstate="collapsed" desc="Dual list view configuration implementation ">   
    public ItemDomainMachineDesignTreeNode getCurrentMachineDesignListRootTreeNode() {
        if (currentMachineDesignListRootTreeNode == null) {
            if (currentViewIsTemplate) {
                currentMachineDesignListRootTreeNode = getMachineDesignTemplateRootTreeNode();
            } else {
                if (favoritesShown) {
                    currentMachineDesignListRootTreeNode = getFavoriteMachineDesignTreeRootTreeNode();
                } else {
                    currentMachineDesignListRootTreeNode = getMachineDesignTreeRootTreeNode();
                }
            }
        }
        return currentMachineDesignListRootTreeNode;
    }

    public ItemDomainMachineDesignTreeNode getMachineDesignTreeRootTreeNode() {
        if (machineDesignTreeRootTreeNode == null) {
            machineDesignTreeRootTreeNode = loadMachineDesignRootTreeNode();
        }
        return machineDesignTreeRootTreeNode;
    }

    public ItemDomainMachineDesignTreeNode getMachineDesignTemplateRootTreeNode() {
        if (machineDesignTemplateRootTreeNode == null) {
            List<ItemDomainMachineDesign> itemsWithoutParents;
            itemsWithoutParents = getEntityDbFacade().findByDomainNameWithNoParentsAndWithEntityType(getDefaultDomainName(), EntityTypeName.template.getValue());
            for (int i = itemsWithoutParents.size() - 1; i >= 0; i--) {
                ItemDomainMachineDesign item = itemsWithoutParents.get(i);
                if (item.getIsItemDeleted()) {
                    itemsWithoutParents.remove(i);
                }
            }
            machineDesignTemplateRootTreeNode = loadMachineDesignRootTreeNode(itemsWithoutParents);
        }
        return machineDesignTemplateRootTreeNode;
    }

    public void loadMachineDesignFilters() {
        ItemDomainMachineDesignTreeNode node = getCurrentMachineDesignListRootTreeNode();
        node.getConfig().setLoadAllChildren(true);
    }

    public boolean isFiltersLoaded() {
        ItemDomainMachineDesignTreeNode node = getCurrentMachineDesignListRootTreeNode();
        return node.getConfig().isLoadAllChildren();
    }

    /**
     * Override this function as default tree parents for the list of derived
     * machine entity.
     *
     * @return parent list of machine items.
     */
    public List<ItemDomainMachineDesign> getDefaultTopLevelMachineList() {
        return getEntityDbFacade().findByDomainNameWithNoParentsAndEntityType(getDefaultDomainName());
    }

    public ItemDomainMachineDesignTreeNode loadMachineDesignRootTreeNode() {
        List<ItemDomainMachineDesign> defaultTopLevelMachineList = getDefaultTopLevelMachineList();
        return loadMachineDesignRootTreeNode(defaultTopLevelMachineList);
    }

    public ItemDomainMachineDesignTreeNode loadMachineDesignRootTreeNode(List<ItemDomainMachineDesign> itemsWithoutParents) {
        ItemDomainMachineDesignTreeNode rootTreeNode = new ItemDomainMachineDesignTreeNode(itemsWithoutParents, getDefaultDomain(), getEntityDbFacade());

        return rootTreeNode;
    }

    public void searchMachineDesign() {
        Pattern searchPattern = Pattern.compile(Pattern.quote(mdSearchString), Pattern.CASE_INSENSITIVE);

        ItemDomainMachineDesignTreeNode mdRoot = getCurrentMachineDesignListRootTreeNode();

        searchResultsList = new ArrayList();

        searchMachineDesign(mdRoot, searchPattern, searchResultsList);

        if (searchResultsList.size() > 0) {
            for (TreeNode node : searchResultsList) {
                TreeNode parent = node.getParent();
                while (parent != null) {
                    parent.setExpanded(true);
                    parent = parent.getParent();
                }
            }

            selectItemInTreeTable(searchResultsList.get(0));
        }
        searchCollapsed = true;
    }

    public void searchMachineDesign(ItemDomainMachineDesignTreeNode parentNode, 
            Pattern searchPattern, List<ItemDomainMachineDesignTreeNode> results) {
        Object data = parentNode.getData();
        parentNode.setExpanded(false);
        if (data != null) {
            ItemElement ie = (ItemElement) data;
            Item parentItem = ie.getContainedItem();
            if (parentItem != null) {
                SearchResult search = parentItem.search(searchPattern);
                if (search.getObjectAttributeMatchMap().size() > 0) {
                    results.add(parentNode);
                    ie.setRowStyle(SearchResult.SEARCH_RESULT_ROW_STYLE);
                } else {
                    ie.setRowStyle(null);
                }
            }
        }

        for (ItemDomainMachineDesignTreeNode node : parentNode.getMachineChildren()) {
            searchMachineDesign(node, searchPattern, results);
        }
    }

    public void selectNextResult() {
        if (searchResultsList != null && searchResultsList.size() > 0) {
            TreeNode selectedItemInListTreeTable = getSelectedItemInListTreeTable();
            int indx = 0;
            if (selectedItemInListTreeTable != null) {
                for (int i = 0; i < searchResultsList.size(); i++) {
                    TreeNode node = searchResultsList.get(i);
                    if (node.equals(selectedItemInListTreeTable)) {
                        indx = i + 1;
                        break;
                    }
                }

                // Last index
                if (indx == searchResultsList.size() - 1) {
                    indx = 0;
                }
            }

            ItemDomainMachineDesignTreeNode result = searchResultsList.get(indx);
            selectItemInTreeTable(result);
        }
    }

    public String getMdSearchString() {
        return mdSearchString;
    }

    public void setMdSearchString(String mdSearchString) {
        this.mdSearchString = mdSearchString;
    }

    public boolean isSearchCollapsed() {
        return searchCollapsed;
    }

    public void setSearchCollapsed(boolean searchCollapsed) {
        this.searchCollapsed = searchCollapsed;
    }

    public void expandSelectedTreeNode() {
        ItemDomainMachineDesignTreeNode selectedItemInListTreeTable = getSelectedItemInListTreeTable();
        if (selectedItemInListTreeTable != null) {
            boolean expanded = !selectedItemInListTreeTable.isExpanded();
            try {
                selectedItemInListTreeTable.expandAllChildren(expanded);
            } catch (CdbException ex) {
                selectedItemInListTreeTable.setExpanded(true); 
                SessionUtility.addWarningMessage("Warning", ex.getErrorMessage());
            }
        } else {
            SessionUtility.addInfoMessage("No tree node is selected", "Select a tree node and try again.");
        }
    }

    public ItemDomainMachineDesignTreeNode getSelectedItemInListTreeTable() {
        return selectedItemInListTreeTable;
    }

    public void setSelectedItemInListTreeTable(ItemDomainMachineDesignTreeNode selectedItemInListTreeTable) {
        this.selectedItemInListTreeTable = selectedItemInListTreeTable;
    }

    private void selectItemInTreeTable(ItemDomainMachineDesignTreeNode newSelection) {
        TreeNode selectedItemInListTreeTable = getSelectedItemInListTreeTable();
        if (selectedItemInListTreeTable != null) {
            selectedItemInListTreeTable.setSelected(false);
        }

        newSelection.setSelected(true);
        setSelectedItemInListTreeTable(newSelection);
    }

    public boolean isSelectedItemInListReorderable() {
        if (isSelectedItemInListTreeViewWriteable()) {
            ItemDomainMachineDesign selectedItem = getItemFromSelectedItemInTreeTable();
            List<ItemElement> itemElementDisplayList = selectedItem.getItemElementDisplayList();
            return itemElementDisplayList.size() > 1;
        }
        return false;
    }

    public boolean isSelectedItemInListTreeViewWriteable() {
        if (selectedItemInListTreeTable != null) {
            ItemDomainMachineDesign selectedItem = getItemFromSelectedItemInTreeTable();
            if (selectedItem != null) {
                LoginController instance = LoginController.getInstance();
                return instance.isEntityWriteable(selectedItem.getEntityInfo());
            }
        }
        return false;
    }

    public boolean isParentOfSelectedItemInListTreeViewWriteable() {
        if (selectedItemInListTreeTable != null) {
            ItemElement itemElement = (ItemElement) selectedItemInListTreeTable.getData();
            Item parentItem = itemElement.getParentItem();
            if (parentItem != null) {
                LoginController instance = LoginController.getInstance();
                return instance.isEntityWriteable(parentItem.getEntityInfo());
            } else {
                // Top level
                return isSelectedItemInListTreeViewWriteable();
            }
        }
        return false;
    } 

    @Override
    public String prepareView(Item item) {
        return super.prepareView(item) + "&mode=detail"; 
    }

    public String showDetailsForCurrentSelectedTreeNode() {
        updateCurrentUsingSelectedItemInTreeTable();

        ItemDomainMachineDesign item = getCurrent();

        if (item != null) {
            return viewForCurrentEntity() + "&mode=detail";
        }

        SessionUtility.addErrorMessage("Error", "Cannot load details for a non machine design.");
        return null;
    }

    public void resetListConfigurationVariables() {
        searchCollapsed = true;
        displayListConfigurationView = false;
        displayListViewItemDetailsView = false;
        displayAddMDPlaceholderListConfigurationPanel = false;
        displayAddMDFromTemplateConfigurationPanel = false;
        displayAddMDMoveExistingConfigurationPanel = false;
        displayAddCatalogItemListConfigurationPanel = false;
        displayAssignCatalogItemListConfigurationPanel = false;
        displayAssignInventoryItemListConfigurationPanel = false;
        displayAttachTemplateToMachine = false;
        displayMachineDesignReorderOverlayPanel = false;
        displayAddCablePanel = false;
        displayAddCableCircuitPanel = false;
        displayAddCableBundlePanel = false;
        catalogItemsDraggedAsChildren = null;
        newCatalogItemsInMachineDesignModel = null;
        currentMachineDesignListRootTreeNode = null;
    }

    public void prepareAddPlaceholder() {
        UserInfo user = SessionUtility.getUser();
        ItemDomainMachineDesign parentMachine = getItemFromSelectedItemInTreeTable();
        ItemElement machinePlaceholder = null;
        try {
            machinePlaceholder = getControllerUtility().prepareMachinePlaceholder(parentMachine, user);
        } catch (CdbException ex) {
            LOGGER.error(ex);
            SessionUtility.addErrorMessage("Error", ex.getErrorMessage());
            return;
        }

        prepareAddNewMachineDesignListConfiguration(machinePlaceholder);
        displayAddMDPlaceholderListConfigurationPanel = true;
    }

    public void prepareAssignTemplate() {
        prepareAddNewMachineDesignListConfiguration();
        templateToCreateNewItem = null;
        displayAttachTemplateToMachine = true;
    }

    public void prepareAddMdFromPlaceholder() {
        prepareAddNewMachineDesignListConfiguration();
        displayAddMDFromTemplateConfigurationPanel = true;

        ItemDomainMachineDesign current = getCurrent();
        current.setCurrentEditItemElementSaveButtonEnabled(true);
    }

    public void prepareAddMdFromCatalog() {
        prepareAddNewMachineDesignListConfiguration();
        displayAddCatalogItemListConfigurationPanel = true;
    }

    public void prepareAddMoveExistingMd() {
        prepareAddNewMachineDesignListConfiguration();
        displayAddMDMoveExistingConfigurationPanel = true;
    }

    public boolean isDisplayFollowInstructionOnRightOnBlockUI() {
        return displayAddMDMoveExistingConfigurationPanel
                || displayAddMDFromTemplateConfigurationPanel
                || displayAddMDPlaceholderListConfigurationPanel
                || displayAssignCatalogItemListConfigurationPanel
                || displayAssignInventoryItemListConfigurationPanel
                || displayAttachTemplateToMachine;
    }

    public boolean isDisplayListConfigurationView() {
        return displayListConfigurationView;
    }

    public boolean isDisplayListViewItemDetailsView() {
        return displayListViewItemDetailsView;
    }

    public boolean isDisplayAddMDPlaceholderListConfigurationPanel() {
        return displayAddMDPlaceholderListConfigurationPanel;
    }

    public boolean isDisplayAddMDFromTemplateConfigurationPanel() {
        return displayAddMDFromTemplateConfigurationPanel;
    }

    public boolean isDisplayAddMDMoveExistingConfigurationPanel() {
        return displayAddMDMoveExistingConfigurationPanel;
    }

    public boolean isDisplayAddCatalogItemListConfigurationPanel() {
        return displayAddCatalogItemListConfigurationPanel;
    }

    public boolean isDisplayAssignCatalogItemListConfigurationPanel() {
        return displayAssignCatalogItemListConfigurationPanel;
    }

    public boolean isDisplayAssignInventoryItemListConfigurationPanel() {
        return displayAssignInventoryItemListConfigurationPanel;
    }

    public boolean isDisplayAttachTemplateToMachine() {
        return displayAttachTemplateToMachine;
    }

    public boolean isDisplayMachineDesignReorderOverlayPanel() {
        return displayMachineDesignReorderOverlayPanel;
    }

    public boolean isDisplayAddCablePanel() {
        return displayAddCablePanel;
    }

    public boolean isDisplayAddCableCircuitPanel() {
        return displayAddCableCircuitPanel;
    }

    public boolean isDisplayAddCableBundlePanel() {
        return displayAddCableBundlePanel;
    }

    protected void updateCurrentUsingSelectedItemInTreeTable() {
        setCurrent(getItemFromSelectedItemInTreeTable());
        setCurrentHierarchyItemElement(getItemElementFromSelectedItemInTreeTable());
    }

    private ItemElement getItemElementFromSelectedItemInTreeTable() {
        if (selectedItemInListTreeTable != null) {
            ItemElement element = (ItemElement) selectedItemInListTreeTable.getData();
            return element;
        }
        return null;
    }

    private ItemDomainMachineDesign getItemFromSelectedItemInTreeTable() {
        ItemElement itemElement = getItemElementFromSelectedItemInTreeTable();
        if (itemElement != null) {
            Item item = itemElement.getContainedItem();

            if (item instanceof ItemDomainMachineDesign) {
                return (ItemDomainMachineDesign) item;
            }
        }

        return null;
    }

    public void unlinkContainedItem2ToDerivedFromItem() {
        ItemElement element = (ItemElement) selectedItemInListTreeTable.getData();

        ItemDomainMachineDesign mdItem = (ItemDomainMachineDesign) element.getContainedItem();

        Item assignedItem = mdItem.getAssignedItem();
        Item derivedFromItem = assignedItem.getDerivedFromItem();

        mdItem.setAssignedItem(derivedFromItem);

        setCurrent(mdItem);
        update();

        resetListDataModel();
        expandToSpecificTreeNode(selectedItemInListTreeTable);
    }

    public void unlinkContainedItem2FromSelectedItem() {
        ItemElement element = (ItemElement) selectedItemInListTreeTable.getData();

        ItemDomainMachineDesign mdItem = (ItemDomainMachineDesign) element.getContainedItem();
        Item originalContainedItem = mdItem.getAssignedItem();

        mdItem.setAssignedItem(null);

        updateTemplateReferenceElementContainedItem2(element, originalContainedItem, null);

        setCurrent(mdItem);
        update();

        resetListDataModel();
        expandToSpecificTreeNode(selectedItemInListTreeTable);
    }

    public void detachSelectedItemFromHierarchyInDualView() {
        ItemElement element = (ItemElement) selectedItemInListTreeTable.getData();

        Item containedItem = element.getContainedItem();
        Integer detachedDomainId = containedItem.getDomain().getId();

        ItemElementController instance = ItemElementController.getInstance();

        if (currentViewIsTemplate) {
            List<ItemElement> derivedFromItemElementList = element.getDerivedFromItemElementList();
            boolean needsUpdate = false;
            for (ItemElement itemElement : derivedFromItemElementList) {
                if (!containedItem.equals(itemElement.getContainedItem())) {
                    // fullfilled Element
                    itemElement.setDerivedFromItemElement(null);
                    needsUpdate = true;

                    try {
                        instance.performUpdateOperations(itemElement);
                    } catch (Exception ex) {
                        LOGGER.error(ex);
                        SessionUtility.addErrorMessage("Error", ex.getMessage());
                    }
                }
            }
            if (needsUpdate) {
                element = instance.findById(element.getId());
            }
        }

        instance.destroy(element);

        selectedItemInListTreeTable = selectedItemInListTreeTable.getParent();

        resetListDataModel();

        expandToSpecificTreeNode(selectedItemInListTreeTable);
        if (detachedDomainId == ItemDomainName.MACHINE_DESIGN_ID) {
            for (ItemDomainMachineDesignTreeNode node : getCurrentMachineDesignListRootTreeNode().getMachineChildren()) {
                ItemElement ie = (ItemElement) node.getData();
                Item ci = ie.getContainedItem();
                if (containedItem.equals(ci)) {
                    node.setSelected(true);
                    selectedItemInListTreeTable = node;
                    break;
                }
            }
        }
    }

    @Deprecated
    /**
     * Templates are only created fully and only previously partially created md
     * from templates will utilize this.
     */
    public void prepareFullfilPlaceholder() {
        // Element with template to be fullfilled
        ItemElement templateElement = (ItemElement) selectedItemInListTreeTable.getData();

        // Select Parent where the template will be created 
        selectedItemInListTreeTable = selectedItemInListTreeTable.getParent();

        // Execute standard add template function 
        prepareAddMdFromPlaceholder();

        // Remove the template element                 
        getCurrent().removeItemElement(templateElement);

        // Select current template 
        templateToCreateNewItem = (ItemDomainMachineDesign) templateElement.getContainedItem();
        generateTemplateForElementMachineDesignNameVars();
    }

    public void prepareAssignInventoryMachineDesignListConfiguration() {
        setCurrentEditItemElement((ItemElement) selectedItemInListTreeTable.getData());
        ItemElement currentEditItemElement = getCurrentEditItemElement();
        setCatalogForElement(currentEditItemElement.getCatalogItem());

        prepareUpdateInstalledInventoryItem();

        displayAssignInventoryItemListConfigurationPanel = true;
        displayListConfigurationView = true;
    }

    public void assignInventoryMachineDesignListConfiguration() {
        updateInstalledInventoryItem();

        resetListConfigurationVariables();
        resetListDataModel();
        expandToSelectedTreeNodeAndSelect();
    }

    private void updateItemElement(ItemElement itemElement) {
        ItemElementController itemElementController = ItemElementController.getInstance();
        itemElementController.setCurrent(itemElement);
        itemElementController.update();
    }

    public void unassignInventoryMachineDesignListConfiguration() {
        ItemElement itemElement = (ItemElement) selectedItemInListTreeTable.getData();

        Item containedItem = itemElement.getContainedItem();

        if (containedItem instanceof ItemDomainInventory) {
            itemElement.setContainedItem(containedItem.getDerivedFromItem());

            updateItemElement(itemElement);
        }

        resetListConfigurationVariables();
        resetListDataModel();
        expandToSelectedTreeNodeAndSelect();

    }

    public void prepareAddNewMachineDesignListConfiguration() {
        prepareAddNewMachineDesignListConfiguration(null);
    }

    public void prepareAddNewMachineDesignListConfiguration(ItemElement element) {
        updateCurrentUsingSelectedItemInTreeTable();

        displayListConfigurationView = true;

        if (element == null) {
            prepareCreateSingleItemElementSimpleDialog();
        } else {
            setCurrentEditItemElement(element);
        }
    }

    public void completeAddNewMachineDesignListConfiguration() {
        resetListConfigurationVariables();
    }

    public String saveTreeListMachineDesignItem() {
        ItemElement currentEditItemElement = getCurrentEditItemElement();
        ItemElement ref = currentEditItemElement;
        saveCreateSingleItemElementSimpleDialog();

        ItemDomainMachineDesign current = getCurrent();
        for (ItemElement element : current.getItemElementDisplayList()) {
            if (element.getName().equals(ref.getName())) {
                ref = element;
                break;
            }
        }

        cloneNewTemplateElementForItemsDerivedFromItem(ref);

        ItemDomainMachineDesign containedItem = (ItemDomainMachineDesign) ref.getContainedItem();
        setCurrent(containedItem);
        reloadCurrent();
        setCurrentFlash();

        return currentDualViewList();
    }

    private void cloneNewTemplateElementForItemsDerivedFromItem(ItemElement newTemplateElement) {
        if (currentViewIsTemplate) {
            Item parentItem = newTemplateElement.getParentItem();
            List<Item> items = getItemsCreatedFromTemplateItem(parentItem);
            cloneNewTemplateElementForItemsDerivedFromItem(newTemplateElement, items);
        }
    }

    private void cloneNewTemplateElementForItemsDerivedFromItem(ItemElement newTemplateElement, List<Item> derivedItems) {
        if (currentViewIsTemplate) {
            for (int i = 0; i < derivedItems.size(); i++) {
                Item item = derivedItems.get(i);
                String uniqueName = getControllerUtility().generateUniqueElementNameForItem((ItemDomainMachineDesign) item);
                ItemElement newItemElement = cloneCreateItemElement(newTemplateElement, item, true, true);
                newItemElement.setName(uniqueName);
                try {
                    ItemDomainMachineDesign current = getCurrent();
                    ItemDomainMachineDesign origCurrent = current;
                    performUpdateOperations((ItemDomainMachineDesign) item);
                    // Update pointer to latest version of the item. 
                    derivedItems.set(i, current);
                    setCurrent(origCurrent);
                } catch (CdbException ex) {
                    SessionUtility.addErrorMessage("Error", ex.getErrorMessage());
                    LOGGER.error(ex);
                } catch (Exception ex) {
                    SessionUtility.addErrorMessage("Error", ex.getMessage());
                    LOGGER.error(ex);
                }
            }
        }
    }

    private void expandToSpecificMachineDesignItem(ItemDomainMachineDesign item) {

        ItemDomainMachineDesignTreeNode machineDesignTreeRootTreeNode = getCurrentMachineDesignListRootTreeNode();

        if (selectedItemInListTreeTable != null) {
            selectedItemInListTreeTable.setSelected(false);
            selectedItemInListTreeTable = null;
        }

        ItemDomainMachineDesignTreeNode selectedNode = expandToSpecificMachineDesignItem(machineDesignTreeRootTreeNode, item);
        selectedItemInListTreeTable = selectedNode;
    }

    /**
     * Expands the parent nodes in the supplied tree above the specified machine
     * design item. Returns the TreeNode for the specified item, so that the
     * caller can call select to highlight it if appropriate.
     *
     * @param machineDesignTreeRootTreeNode Root node of machine design
     * hierarchy.
     * @param item Child node to expand the nodes above.
     * @return
     */
    public static ItemDomainMachineDesignTreeNode expandToSpecificMachineDesignItem(
            ItemDomainMachineDesignTreeNode machineDesignTreeRootTreeNode,
            ItemDomainMachineDesign item) {

        Stack<ItemDomainMachineDesign> machineDesingItemStack = new Stack<>();

        machineDesingItemStack.push(item);

        List<Item> parentItemList = getParentItemList(item);

        while (parentItemList != null) {
            ItemDomainMachineDesign parentItem = null;
            for (Item ittrItem : parentItemList) {
                if (ittrItem instanceof ItemDomainMachineDesign) {
                    // Machine design items should only have one parent
                    parentItem = (ItemDomainMachineDesign) parentItemList.get(0);
                    break;
                }
            }

            if (parentItem != null) {
                machineDesingItemStack.push(parentItem);
                parentItemList = getParentItemList(parentItem);
            } else {
                parentItemList = null;
            }
        }

        List<ItemDomainMachineDesignTreeNode> children = machineDesignTreeRootTreeNode.getMachineChildren(); 

        ItemDomainMachineDesignTreeNode result = null;

        while (children != null && machineDesingItemStack.size() > 0) {
            ItemDomainMachineDesign pop = machineDesingItemStack.pop();

            for (ItemDomainMachineDesignTreeNode treeNode : children) {
                ItemElement data = (ItemElement) treeNode.getData();
                Item containedItem = data.getContainedItem();
                if (isItemMachineDesignStatic(containedItem)) {
                    if (containedItem.equals(pop)) {
                        if (machineDesingItemStack.isEmpty()) {
                            result = treeNode;
                            treeNode.setSelected(true);
                            children = null;
                            break;
                        } else {
                            treeNode.setExpanded(true);
                            children = treeNode.getMachineChildren(); 
                            break;
                        }
                    }
                }
            }
        }
        return result;
    }

    private void expandToSpecificTreeNodeAndSelect(ItemDomainMachineDesignTreeNode treeNode) {
        expandToSpecificTreeNode(treeNode);
        selectedItemInListTreeTable = lastExpandedNode;
        lastExpandedNode.setSelected(true);
    }

    private void expandToSelectedTreeNodeAndSelect() {
        expandToSpecificTreeNodeAndSelect(selectedItemInListTreeTable);
    }

    private void expandToSpecificTreeNode(TreeNode treeNode) {
        lastExpandedNode = null;

        if (treeNode.getParent() != null) {
            // No need to get top most parent. 
            if (treeNode.getParent().getParent() != null) {
                expandToSpecificTreeNode(treeNode.getParent());
            }
        }
        if (lastExpandedNode == null) {
            lastExpandedNode = getCurrentMachineDesignListRootTreeNode();
        }

        ItemElement itemElement = (ItemElement) treeNode.getData();
        Item item = itemElement.getContainedItem();

        for (ItemDomainMachineDesignTreeNode ittrTreeNode : lastExpandedNode.getMachineChildren()) {
            ItemElement element = (ItemElement) ittrTreeNode.getData();
            Item ittrItem = element.getContainedItem();
            if (item.equals(ittrItem)) {
                ittrTreeNode.setExpanded(true);
                lastExpandedNode = ittrTreeNode;
                break;
            }
        }
    }

    public void prepareAddNewCatalogListConfiguration() {
        updateCurrentUsingSelectedItemInTreeTable();

        displayListConfigurationView = true;
        displayAddCatalogItemListConfigurationPanel = true;
    }

    public void prepareReorderTopLevelMachineDesignElements() {
        ItemDomainMachineDesign mockTopLevelMachineDesign = new ItemDomainMachineDesign();
        mockTopLevelMachineDesign.setFullItemElementList(new ArrayList<>());
        mockTopLevelMachineDesign.setDomain(getDefaultDomain());

        ItemDomainMachineDesignTreeNode currentMachineDesignListRootTreeNode = getCurrentMachineDesignListRootTreeNode();
        currentMachineDesignListRootTreeNode.clearFilterResults();

        List<TreeNode> currentTopLevels = currentMachineDesignListRootTreeNode.getChildren();

        for (TreeNode node : currentTopLevels) {
            ItemElement data = (ItemElement) node.getData();
            ItemElement mockItemElement = new ItemElement();
            mockItemElement.setName("MOCK element");
            mockItemElement.setContainedItem(data.getContainedItem());
            mockItemElement.setParentItem(mockTopLevelMachineDesign);
            mockItemElement.setSortOrder(data.getSortOrder());

            mockTopLevelMachineDesign.getFullItemElementList().add(mockItemElement);
        }

        mockTopLevelMachineDesign.getFullItemElementList().sort(new Comparator<ItemElement>() {
            @Override
            public int compare(ItemElement o1, ItemElement o2) {
                Float sortOrder = o1.getSortOrder();
                Float sortOrder1 = o2.getSortOrder();

                if (ObjectUtility.equals(sortOrder, sortOrder1)) {
                    return 0;
                }

                if (sortOrder == null && sortOrder1 != null) {
                    return -1;
                }

                if (sortOrder != null && sortOrder1 == null) {
                    return 1;
                }

                if (sortOrder > sortOrder1) {
                    return 1;
                }
                return -1;
            }
        });

        setCurrent(mockTopLevelMachineDesign);

        displayMachineDesignReorderOverlayPanel = true;
    }

    public void prepareReorderMachineDesignElements() {
        updateCurrentUsingSelectedItemInTreeTable();

        displayMachineDesignReorderOverlayPanel = true;
    }

    public String revertReorderMachineDesignElement() {
        Boolean hasElementReorderChangesForCurrent = getHasElementReorderChangesForCurrent();
        if (hasElementReorderChangesForCurrent) {
            resetListConfigurationVariables();
            resetListDataModel();
            expandToSelectedTreeNodeAndSelect();
        }
        return currentDualViewList();
    }

    public String saveReorderMachineDesignElement() {
        ItemDomainMachineDesign current = getCurrent();
        if (current.getId() == null) {
            // not in DB. Simulated list. Set sort order on self element. Perform multi-item save
            List<ItemDomainMachineDesign> itemsToUpdate = new ArrayList<>();
            List<ItemElement> itemElements = current.getItemElementDisplayList();
            for (ItemElement itemElement : itemElements) {
                Float sortOrder = itemElement.getSortOrder();

                ItemDomainMachineDesign sortedItem = (ItemDomainMachineDesign) itemElement.getContainedItem();
                ItemElement selfElement = sortedItem.getSelfElement();
                selfElement.setSortOrder(sortOrder);

                itemsToUpdate.add(sortedItem);
            }

            try {
                updateList(itemsToUpdate);
            } catch (CdbException ex) {
                LOGGER.error(ex);
                SessionUtility.addErrorMessage("Error", ex.getErrorMessage());
            }

            return currentDualViewList();
        }

        if (isItemMachineDesignAndTemplate(getCurrent())) {
            ItemDomainMachineDesign template = getCurrent();
            for (ItemElement ie : template.getItemElementDisplayList()) {
                for (ItemElement derivedIe : ie.getDerivedFromItemElementList()) {
                    derivedIe.setSortOrder(ie.getSortOrder());
                }
            }
        }
        update();
        expandToSelectedTreeNodeAndSelect();
        return currentDualViewList();
    }

    public void prepareAssignCatalogListConfiguration() {
        updateCurrentUsingSelectedItemInTreeTable();
        setCurrentEditItemElement((ItemElement) selectedItemInListTreeTable.getData());

        displayListConfigurationView = true;
        displayAssignCatalogItemListConfigurationPanel = true;
    }

    public String completeAssignCatalogListConfiguration() {
        ItemElement currentEditItemElement = getCurrentEditItemElement();
        Item catalogForElement = getCatalogForElement();
        if (currentEditItemElement != null
                && catalogForElement != null) {

            ItemDomainMachineDesign mdItem = (ItemDomainMachineDesign) currentEditItemElement.getContainedItem();

            Item assignedItem = mdItem.getAssignedItem();
            mdItem.setAssignedItem(catalogForElement);

            updateTemplateReferenceElementContainedItem2(currentEditItemElement, assignedItem, catalogForElement);

            setCurrent(mdItem);
            update();

            resetListConfigurationVariables();
            resetListDataModel();
            expandToSelectedTreeNodeAndSelect();
            return currentDualViewList();
        } else {
            SessionUtility.addErrorMessage("Error", "Please select catalog item and try again.");
        }
        return null;
    }

    /**
     * Updates contained item on elements created from template if update is
     * valid.
     *
     * @param currentElement
     * @param newAssignedItem
     */
    private void updateTemplateReferenceElementContainedItem2(ItemElement currentElement,
            Item originalContainedItem,
            Item newAssignedItem) {

        Item mdItem = currentElement.getContainedItem();

        if (currentViewIsTemplate && isItemMachineDesignAndTemplate(mdItem)) {
            List<ItemDomainMachineDesign> itemsCreatedFromThisTemplateItem = (List<ItemDomainMachineDesign>) (List<?>) mdItem.getItemsCreatedFromThisTemplateItem();
            List<ItemDomainMachineDesign> itemsToUpdate = new ArrayList<>();

            for (ItemDomainMachineDesign item : itemsCreatedFromThisTemplateItem) {
                Item assignedItem = item.getAssignedItem();

                // Verify if in sync with template
                if (ObjectUtility.equals(originalContainedItem, assignedItem)) {
                    item.setAssignedItem(newAssignedItem);
                    itemsToUpdate.add(item);
                }
            }

            try {
                updateList(itemsToUpdate);
            } catch (CdbException ex) {
                LOGGER.error(ex);
                SessionUtility.addErrorMessage("Error", ex.getMessage());
            }
        }
    }

    public String completeAddNewCatalogListConfiguration() {
        // Verify non empty names 
        for (ItemDomainCatalog item : catalogItemsDraggedAsChildren) {
            String mdName = item.getMachineDesignPlaceholderName();
            if (mdName == null || mdName.equals("")) {
                SessionUtility.addErrorMessage("Error", "Please provide machine design name for all items. '" + item.getName() + "' is missing machine design name.");
                return null;
            }
        }

        // Verify uniqueness
        List<ItemDomainMachineDesign> idmList = new ArrayList<>();
        for (ItemDomainCatalog item : catalogItemsDraggedAsChildren) {
            String name = item.getMachineDesignPlaceholderName();
            for (ItemDomainCatalog innerItem : catalogItemsDraggedAsChildren) {
                if (innerItem.getId() != item.getId()) {
                    if (name.equals(innerItem.getMachineDesignPlaceholderName())) {
                        SessionUtility.addErrorMessage("Error",
                                "Ensure all machine designs are unique. '"
                                + name + "' shows up twice.");
                        return null;
                    }
                }
            }

            ItemDomainMachineDesign selectedItem = getItemFromSelectedItemInTreeTable();
            UserInfo user = SessionUtility.getUser();
            ItemDomainMachineDesign newMachineDesign;
            try {
                newMachineDesign = getControllerUtility().createEntityInstanceBasedOnParent(selectedItem, user);
            } catch (CdbException ex) {
                SessionUtility.addErrorMessage("Error", ex.getErrorMessage());
                LOGGER.error(ex);
                return null;
            }
            newMachineDesign.setName(item.getMachineDesignPlaceholderName());
            idmList.add(newMachineDesign);
        }

        // Verify valid machine desings 
        for (ItemDomainMachineDesign md : idmList) {
            try {
                getControllerUtility().checkItem(md);
            } catch (CdbException ex) {
                SessionUtility.addErrorMessage("Error", ex.getErrorMessage());
                LOGGER.error(ex);
                return null;
            }
        }

        // Add new items
        List<ItemElement> newlyAddedItemElementList = new ArrayList<>();
        for (int i = 0; i < catalogItemsDraggedAsChildren.size(); i++) {
            ItemDomainMachineDesign mdItem = idmList.get(i);
            Item catalogItem = catalogItemsDraggedAsChildren.get(i);

            UserInfo user = SessionUtility.getUser();
            ItemDomainMachineDesign current = getCurrent();

            ItemElement newItemElement = getControllerUtility().createItemElement(current, user);

            newItemElement.setContainedItem(mdItem);
            mdItem.setAssignedItem(catalogItem);

            prepareAddItemElement(current, newItemElement);

            newlyAddedItemElementList.add(newItemElement);
        }

        update();

        // Add item elements to items created from the current template 
        if (currentViewIsTemplate) {
            // Remap to the added elements 
            List<ItemElement> dbMappedElements = new ArrayList<>();
            ItemDomainMachineDesign current = getCurrent();

            for (ItemElement ie : current.getItemElementDisplayList()) {
                for (int i = 0; i < newlyAddedItemElementList.size(); i++) {
                    ItemElement unmappedIE = newlyAddedItemElementList.get(i);
                    if (ie.getName().equals(unmappedIE.getName())) {
                        dbMappedElements.add(ie);
                        newlyAddedItemElementList.remove(i);
                        break;
                    }
                }
            }

            List<Item> items = getItemsCreatedFromTemplateItem(getCurrent());

            for (ItemElement ie : dbMappedElements) {
                cloneNewTemplateElementForItemsDerivedFromItem(ie, items);
            }
        }

        expandToSelectedTreeNodeAndSelect();

        return currentDualViewList();
    }

    public void onItemDrop(DragDropEvent ddEvent) {
        ItemDomainCatalog catalogItem = ((ItemDomainCatalog) ddEvent.getData());

        if (catalogItemsDraggedAsChildren == null) {
            catalogItemsDraggedAsChildren = new ArrayList<>();
        }

        if (newCatalogItemsInMachineDesignModel == null) {
            newCatalogItemsInMachineDesignModel = new DefaultTreeNode();
            TreeNode parent = new DefaultTreeNode(getCurrent());
            newCatalogItemsInMachineDesignModel.getChildren().add(parent);
            parent.setExpanded(true);                        
        }
        TreeNode topItem = newCatalogItemsInMachineDesignModel.getChildren().get(0); 
        TreeNode newCatalogNode = new DefaultTreeNode(catalogItem);
        topItem.getChildren().add(newCatalogNode);

        catalogItemsDraggedAsChildren.add(catalogItem);
    }

    public List<ItemDomainCatalog> getCatalogItemsDraggedAsChildren() {
        return catalogItemsDraggedAsChildren;
    }

    public TreeNode getNewCatalogItemsInMachineDesignModel() {
        return newCatalogItemsInMachineDesignModel;
    }

    @Override
    public void resetSearchVariables() {
        super.resetSearchVariables();
        searchResultsTreeNode = null;
    }

    public TreeNode getSearchResults(String searchString, boolean caseInsensitive) {
        this.performEntitySearch(searchString, caseInsensitive);
        return getHierarchicalSearchResults();
    }

    public TreeNode getHierarchicalSearchResults() {
        if (searchResultsTreeNode != null) {
            return searchResultsTreeNode;
        }
        LinkedList<SearchResult> searchResultList = getSearchResultList();
        TreeNode rootTreeNode = new DefaultTreeNode();
        if (searchResultList != null) {
            for (SearchResult result : searchResultList) {
                result.setRowStyle(SearchResult.SEARCH_RESULT_ROW_STYLE);

                ItemDomainMachineDesign mdItem = (ItemDomainMachineDesign) result.getCdbEntity();

                ItemDomainMachineDesign parent = mdItem.getParentMachineDesign();

                TreeNode resultNode = new DefaultTreeNode(result);

                List<ItemDomainMachineDesign> parents = new ArrayList<>();

                while (parent != null) {
                    parents.add(parent);
                    parent = parent.getParentMachineDesign();
                }

                TreeNode currentRoot = rootTreeNode;

                // Combine common parents 
                parentSearch:
                for (int i = parents.size() - 1; i >= 0; i--) {
                    ItemDomainMachineDesign currentParent = parents.get(i);

                    for (TreeNode node : currentRoot.getChildren()) {
                        Object data = node.getData();
                        SearchResult searchResult = (SearchResult) data;
                        CdbEntity cdbEntity = searchResult.getCdbEntity();
                        ItemDomainMachineDesign itemResult = (ItemDomainMachineDesign) cdbEntity;

                        if (itemResult.equals(currentParent)) {
                            currentRoot = node;
                            continue parentSearch;
                        }
                    }

                    // Need to create parentNode
                    SearchResult parentResult = new SearchResult(currentParent, currentParent.getId(), currentParent.getName());
                    parentResult.addAttributeMatch("Reason", "Parent of Result");

                    TreeNode newRoot = new DefaultTreeNode(parentResult);
                    newRoot.setExpanded(true);
                    currentRoot.getChildren().add(newRoot);
                    currentRoot = newRoot;
                }

                currentRoot.getChildren().add(resultNode);

                List<ItemElement> childElements = mdItem.getItemElementDisplayList();

                for (ItemElement childElement : childElements) {
                    Item mdChild = childElement.getContainedItem();
                    SearchResult childResult = new SearchResult(mdChild, mdChild.getId(), mdChild.getName());
                    childResult.addAttributeMatch("Reason", "Child of result");

                    TreeNode resultChildNode = new DefaultTreeNode(childResult);
                    resultNode.getChildren().add(resultChildNode);
                }
            }
        }
        searchResultsTreeNode = rootTreeNode;
        return searchResultsTreeNode;
    }

    private void syncMachineDesignConnectors(ItemDomainMachineDesign item) {
        this.getControllerUtility().syncMachineDesignConnectors(item);
    }

    public void prepareCableMappingDialog() {
        ItemDomainMachineDesign item = getItemFromSelectedItemInTreeTable();
        // Refresh item from DB
        item = findById(item.getId());

        setCurrent(item);
        prepareCableMappingDialogForCurrent();
    }

    public void prepareCableMappingDialogForCurrent() {
        ItemDomainMachineDesign current = getCurrent();
        MachineDesignConnectorCableMapperItem machineDesignConnectorCableMapperItem = new MachineDesignConnectorCableMapperItem(getMdConnectorListForCurrent());
        current.setMdccmi(machineDesignConnectorCableMapperItem);
    }

    public void saveCableMappingDialog() {
        update();
    }

    public MachineDesignConnectorCableMapperItem getMachineDesignConnectorCableMapperItem() {
        ItemDomainMachineDesign current = getCurrentForCurrentData();
        MachineDesignConnectorCableMapperItem mdccmi = current.getMdccmi();
        return mdccmi;
    }

    public void resetMachineDesignConnectorCableMapperItem() {
        ItemDomainMachineDesign current = getCurrent();
        current.setMdccmi(null);
    }

    public void prepareWizardCable() {
        updateCurrentUsingSelectedItemInTreeTable();
        setCurrentEditItemElement((ItemElement) selectedItemInListTreeTable.getData());

        CableWizard cableWizard = CableWizard.getInstance();
        cableWizard.registerClient(this, cableWizardRedirectSuccess);
        cableWizard.setSelectionEndpoint1(selectedItemInListTreeTable);

        displayListConfigurationView = true;
        displayAddCablePanel = true;
    }

    public void prepareWizardCircuit() {
        updateCurrentUsingSelectedItemInTreeTable();
        setCurrentEditItemElement((ItemElement) selectedItemInListTreeTable.getData());

        // create model for wizard
        CircuitWizard circuitWizard = CircuitWizard.getInstance();
        circuitWizard.registerClient(this, cableWizardRedirectSuccess);
        circuitWizard.setSelectionEndpoint1(selectedItemInListTreeTable);

        displayListConfigurationView = true;
        displayAddCableCircuitPanel = true;
    }

    public void prepareWizardBundle() {
        updateCurrentUsingSelectedItemInTreeTable();
        setCurrentEditItemElement((ItemElement) selectedItemInListTreeTable.getData());

        // create model for wizard
        BundleWizard bundleWizard = BundleWizard.getInstance();
        bundleWizard.registerClient(this, cableWizardRedirectSuccess);
        bundleWizard.setSelectionEndpoint1(selectedItemInListTreeTable);

        displayListConfigurationView = true;
        displayAddCableBundlePanel = true;
    }

    public void cleanupCableWizard() {
        resetListConfigurationVariables();
        resetListDataModel();
        expandToSelectedTreeNodeAndSelect();
    }

    public List<MachineDesignConnectorListObject> getMdConnectorListForCurrent() {
        ItemDomainMachineDesign current = getCurrent();
        List<MachineDesignConnectorListObject> mdConnectorList = current.getMdConnectorList();
        if (mdConnectorList == null) {
            //Generate connector list
            ItemDomainMachineDesign item = getCurrent();
            current.setMdConnectorList(getMdConnectorListForItem(item));
        }
        return mdConnectorList;
    }

    public List<MachineDesignConnectorListObject> getMdConnectorListForItem(ItemDomainMachineDesign item) {
        syncMachineDesignConnectors(item);
        return MachineDesignConnectorListObject.createMachineDesignConnectorList(item);
    }

    public boolean getDisplayMdConnectorList() {
        return getMdConnectorListForCurrent().size() > 0;
    }

    public List<ItemElementHistory> getCombinedItemElementHistory(ItemElement ie) {
        List<ItemElementHistory> itemElementHistories = new ArrayList<>();
        Item mdItem = ie.getContainedItem();
        ItemElement selfElement = mdItem.getSelfElement();

        List<ItemElementHistory> assignedItemHistory = selfElement.getItemElementHistoryList();
        List<ItemElementHistory> parentItemHistory = ie.getItemElementHistoryList();

        int currentAssignedItemInx = incrementValidIndxForHistory(-1, assignedItemHistory);
        int currentParentItemInx = incrementValidIndxForHistory(-1, parentItemHistory);

        int size = assignedItemHistory.size();
        if (parentItemHistory != null) {
            size = size + parentItemHistory.size();
        }

        Date lastParentDate = null;

        for (int i = 0; i < size; i++) {
            ItemElementHistory aih = null;
            if (currentAssignedItemInx != -1) {
                aih = assignedItemHistory.get(currentAssignedItemInx);
            }

            ItemElementHistory pih = null;
            if (currentParentItemInx != -1) {
                pih = parentItemHistory.get(currentParentItemInx);
            }

            // default 1 is to use the assigned item history. Parent item history is optional.
            int result = 1;
            if (currentAssignedItemInx != -1 && currentParentItemInx != -1) {
                // Both histories must be valid
                result = aih.getEnteredOnDateTime().compareTo(pih.getEnteredOnDateTime());
            } else if (currentParentItemInx != -1) {
                // parent item must be valid
                result = -1;
            }

            ItemElementHistory ieh = new ItemElementHistory();

            Item currentAssignedItem = null;
            Item currentParentItem = null;
            if (aih != null) {
                currentAssignedItem = aih.getContainedItem2();
            }
            if (pih != null) {
                currentParentItem = pih.getParentItem();
            }

            if (result == 0) {
                ieh.setEnteredOnDateTime(aih.getEnteredOnDateTime());
                ieh.setEnteredByUser(aih.getEnteredByUser());

                currentAssignedItemInx = incrementValidIndxForHistory(currentAssignedItemInx, assignedItemHistory);
                currentParentItemInx = incrementValidIndxForHistory(currentParentItemInx, parentItemHistory);

                lastParentDate = pih.getEnteredOnDateTime();

                i++;
            } else if (result > 0) {
                ieh.setEnteredOnDateTime(aih.getEnteredOnDateTime());
                ieh.setEnteredByUser(aih.getEnteredByUser());

                currentAssignedItemInx = incrementValidIndxForHistory(currentAssignedItemInx, assignedItemHistory);
            } else {
                ieh.setEnteredOnDateTime(pih.getEnteredOnDateTime());
                ieh.setEnteredByUser(pih.getEnteredByUser());

                lastParentDate = pih.getEnteredOnDateTime();

                currentParentItemInx = incrementValidIndxForHistory(currentParentItemInx, parentItemHistory);
            }

            if (lastParentDate == null && pih != null) {
                lastParentDate = pih.getEnteredOnDateTime();
            }

            // Add parent only if it has happened. 
            if (lastParentDate != null && ieh.getEnteredOnDateTime().compareTo(lastParentDate) >= 0) {
                ieh.setParentItem(currentParentItem);
            }
            ieh.setContainedItem2(currentAssignedItem);

            itemElementHistories.add(ieh);
        }

        return itemElementHistories;
    }

    private int incrementValidIndxForHistory(int currIndx, List<ItemElementHistory> ieh) {
        currIndx++;

        if (ieh == null || ieh.size() == currIndx) {
            return -1;
        }
        return currIndx;
    }

    // </editor-fold>    
    // <editor-fold defaultstate="collapsed" desc="Undocumented Fold">    
    public boolean isCollapseContentsOfInventoryItem() {
        ItemDomainMachineDesign current = getCurrent();
        return current.getDerivedFromItemList().size() == 0;
    }

    public boolean isInventory(ItemDomainMachineDesign item) {
        if (item == null) {
            return false;
        }
        String inventoryetn = EntityTypeName.inventory.getValue();
        return item.isItemEntityType(inventoryetn);
    }

    public void templateToCreateNewItemSelected(NodeSelectEvent nodeSelection) {
        TreeNode treeNode = nodeSelection.getTreeNode();
        treeNode.setSelected(false);

        ItemElement element = (ItemElement) treeNode.getData();
        Item parentItem = element.getContainedItem();

        templateToCreateNewItem = (ItemDomainMachineDesign) parentItem;
    }

    @Override
    public String prepareCreateTemplate() {
        String createRedirect = super.prepareCreate();

        ItemDomainMachineDesign current = getCurrent();
        String templateEntityTypeName = EntityTypeName.template.getValue();
        EntityType templateEntityType = entityTypeFacade.findByName(templateEntityTypeName);
        try {
            current.setEntityTypeList(new ArrayList<>());
        } catch (CdbException ex) {
            LOGGER.error(ex);
        }
        current.getEntityTypeList().add(templateEntityType);

        return createRedirect;

    }
    // </editor-fold>   

    // <editor-fold defaultstate="collapsed" desc="Favorites toggle impl">
    public ItemDomainMachineDesignTreeNode getFavoriteMachineDesignTreeRootTreeNode() {
        if (favoriteMachineDesignTreeRootTreeNode == null) {
            List<ItemDomainMachineDesign> favoriteItems = getFavoriteItems();

            if (favoriteItems == null) {
                favoriteMachineDesignTreeRootTreeNode = new ItemDomainMachineDesignTreeNode();
            } else {

                List<ItemDomainMachineDesign> parentFavorites = new ArrayList<>();

                for (ItemDomainMachineDesign item : favoriteItems) {

                    ItemDomainMachineDesign parentMachineDesign = item.getParentMachineDesign();
                    boolean parentFound = parentMachineDesign != null;
                    while (parentMachineDesign != null) {
                        ItemDomainMachineDesign ittrParent = parentMachineDesign.getParentMachineDesign();
                        if (ittrParent == null) {
                            item = parentMachineDesign;
                        }
                        parentMachineDesign = ittrParent;
                    }
                    if (parentFound) {
                        // Ensure mutliple top levels aren't added. 
                        if (parentFavorites.contains(item)) {
                            continue;
                        } else {
                            parentFavorites.add(item);
                        }

                        // Ensure multiple top levels aren't added when a child of a favorite is also a favorite. 
                        if (favoriteItems.contains(item)) {
                            continue;
                        }
                    }
                }

                loadMachineDesignRootTreeNode(parentFavorites);
            }

        }

        return favoriteMachineDesignTreeRootTreeNode;
    }

    public boolean isFavoritesShown() {
        return favoritesShown;
    }

    public void setFavoritesShown(boolean favoritesShown) {
        this.favoritesShown = favoritesShown;
    }
    // </editor-fold>   

    public boolean isCablesShown() {
        ItemDomainMachineDesignTreeNode.MachineTreeConfiguration config = getCurrentMachineDesignListRootTreeNode().getConfig();
        return config.isShowCables();
    }

    public void setCablesShown(boolean cablesShown) {
        ItemDomainMachineDesignTreeNode.MachineTreeConfiguration config = getCurrentMachineDesignListRootTreeNode().getConfig();
        config.setShowCables(cablesShown);
    }

    public String getPluginItemMachineDesignSectionsName() {
        return pluginItemMachineDesignSectionsName;
    }

    // <editor-fold defaultstate="collapsed" desc="Element creation implementation ">   
    // <editor-fold defaultstate="collapsed" desc="Functionality">
    public void newMachineDesignElementContainedItemValueChanged() {
        ItemElement currentEditItemElement = getCurrentEditItemElement();
        String name = currentEditItemElement.getContainedItem().getName();
        boolean currentEditItemElementSaveButtonEnabled = false;
        if (!name.equals("")) {
            currentEditItemElementSaveButtonEnabled = true;
        }
        ItemDomainMachineDesign current = getCurrent();
        current.setCurrentEditItemElementSaveButtonEnabled(currentEditItemElementSaveButtonEnabled);

    }

    public void updateInstalledInventoryItem() {
        boolean updateNecessary = false;
        ItemElement currentEditItemElement = getCurrentEditItemElement();
        Item inventoryForElement = getInventoryForElement();
        ItemDomainMachineDesign mdItem = (ItemDomainMachineDesign) currentEditItemElement.getContainedItem();
        Item assignedItem = mdItem.getAssignedItem();

        if (inventoryForElement != null) {
            if (assignedItem.equals(inventoryForElement)) {
                SessionUtility.addInfoMessage("No update", "Inventory selected is same as before");
            } else if (verifyValidUnusedInventoryItem(inventoryForElement)) {
                updateNecessary = true;
                mdItem.setAssignedItem(inventoryForElement);
            }
        } else if (assignedItem.getDomain().getId() == ItemDomainName.INVENTORY_ID) {
            // Item is unselected, select catalog item
            updateNecessary = true;
            mdItem.setAssignedItem(assignedItem.getDerivedFromItem());
        } else {
            SessionUtility.addInfoMessage("No update", "Inventory item not selected");
        }

        if (updateNecessary) {
            setCurrent(mdItem);
            update();
        }
    }

    private boolean verifyValidUnusedInventoryItem(Item inventoryItem) {
        for (ItemElement itemElement : inventoryItem.getItemElementMemberList2()) {
            Item item = itemElement.getParentItem();
            if (item instanceof ItemDomainMachineDesign) {
                SessionUtility.addWarningMessage("Inventory item used",
                        "Inventory item cannot be saved, used in: " + item.toString());
                return false;
            }
        }

        return true;

    }

    public void prepareUpdateInstalledInventoryItem() {
        ItemElement currentEditItemElement = getCurrentEditItemElement();

        setCatalogForElement(currentEditItemElement.getCatalogItem());
    }

    public DataModel getInstalledInventorySelectionForCurrentElement() {
        ItemDomainMachineDesign current = getCurrent();
        DataModel installedInventorySelectionForCurrentElement = current.getInstalledInventorySelectionForCurrentElement();
        if (installedInventorySelectionForCurrentElement == null) {
            Item catalogForElement = getCatalogForElement();
            if (catalogForElement != null) {
                List<Item> derivedFromItemList = catalogForElement.getDerivedFromItemList();
                installedInventorySelectionForCurrentElement = new ListDataModel(derivedFromItemList);
            }
            current.setInstalledInventorySelectionForCurrentElement(installedInventorySelectionForCurrentElement);
        }
        return installedInventorySelectionForCurrentElement;
    }

    public DataModel getMachineDesignTemplatesSelectionList() {
        ItemDomainMachineDesign current = getCurrent();
        DataModel machineDesignTemplatesSelectionList = current.getMachineDesignTemplatesSelectionList();
        if (machineDesignTemplatesSelectionList == null) {
            List<ItemDomainMachineDesign> machineDesignTemplates = itemDomainMachineDesignFacade.getMachineDesignTemplates();
            machineDesignTemplatesSelectionList = new ListDataModel(machineDesignTemplates);
            current.setMachineDesignTemplatesSelectionList(machineDesignTemplatesSelectionList);
        }
        return machineDesignTemplatesSelectionList;
    }

    public DataModel getTopLevelMachineDesignSelectionList() {
        ItemDomainMachineDesign current = getCurrent();
        DataModel topLevelMachineDesignSelectionList = current.getTopLevelMachineDesignSelectionList();
        if (topLevelMachineDesignSelectionList == null) {
            List<ItemDomainMachineDesign> itemsWithoutParents = getItemsWithoutParents();

            removeTopLevelParentOfItemFromList(current, itemsWithoutParents);
            removeEntityTypesFromList(itemsWithoutParents, !isCurrentViewIsTemplate());

            topLevelMachineDesignSelectionList = new ListDataModel(itemsWithoutParents);
            current.setTopLevelMachineDesignSelectionList(topLevelMachineDesignSelectionList);
        }
        return topLevelMachineDesignSelectionList;
    }

    protected void removeTopLevelParentOfItemFromList(Item item, List<ItemDomainMachineDesign> topLevelItems) {
        List<ItemElement> itemElementMemberList = item.getItemElementMemberList();

        if (itemElementMemberList != null) {
            if (itemElementMemberList.size() == 0) {
                // current item has no parents
                topLevelItems.remove(item);
            } else {
                // Be definition machine design item should only have one parent
                Item parentItem = null;

                while (itemElementMemberList.size() != 0) {
                    ItemElement parentElement = itemElementMemberList.get(0);
                    parentItem = parentElement.getParentItem();

                    itemElementMemberList = parentItem.getItemElementMemberList();
                }

                topLevelItems.remove(parentItem);
            }
        }
    }

    private void removeEntityTypesFromList(List<ItemDomainMachineDesign> itemList, boolean removeTemplate) {

        String templateEntityName = EntityTypeName.template.getValue();
        EntityType templateEntityType = entityTypeFacade.findByName(templateEntityName);

        String deletedEntityName = EntityTypeName.deleted.getValue();
        EntityType deletedEntityType = entityTypeFacade.findByName(deletedEntityName);

        String inventoryEntityName = EntityTypeName.inventory.getValue();
        EntityType inventoryEntityType = entityTypeFacade.findByName(inventoryEntityName);

        int index = 0;
        while (index < itemList.size()) {

            Item item = itemList.get(index);

            // remove template items or regular items depending on removeTemplate flag
            // remove all deleted items
            // remove all machine inventory
            if (((item.getEntityTypeList().contains(templateEntityType)) && (removeTemplate))
                    || ((!item.getEntityTypeList().contains(templateEntityType)) && (!removeTemplate))
                    || (item.getEntityTypeList().contains(deletedEntityType))
                    || (item.getEntityTypeList().contains(inventoryEntityType))) {

                itemList.remove(index);

            } else {
                index++;
            }
        }
    }

    public void verifyMoveExistingMachineDesignSelected() {
        ItemElement currentEditItemElement = getCurrentEditItemElement();
        if (currentEditItemElement.getContainedItem() != null) {
            ItemDomainMachineDesign current = getCurrent();
            current.setCurrentEditItemElementSaveButtonEnabled(true);
        }
    }

    public void reassignTemplateVarsForSelectedMdCreatedFromTemplate() {
        ItemDomainMachineDesign itemFromSelectedItemInTreeTable = getItemFromSelectedItemInTreeTable();

        List<ItemDomainMachineDesign> itemsToUpdate = new ArrayList<>();
        reassignTemplateVarsForSelectedMdCreatedFromTemplateRecursivelly(itemFromSelectedItemInTreeTable, itemsToUpdate);

        try {
            updateList(itemsToUpdate);
        } catch (Exception ex) {
            LOGGER.error(ex);
        }

        expandToSpecificMachineDesignItem(itemFromSelectedItemInTreeTable);
    }

    private void reassignTemplateVarsForSelectedMdCreatedFromTemplateRecursivelly(ItemDomainMachineDesign item, List<ItemDomainMachineDesign> itemsToUpdate) {
        ItemDomainMachineDesign createdFromTemplate = (ItemDomainMachineDesign) item.getCreatedFromTemplate();

        if (createdFromTemplate != null) {
            setMachineDesginIdentifiersFromTemplateItem(createdFromTemplate, item);
            itemsToUpdate.add(item);
        }

        List<ItemElement> itemElementDisplayList = item.getItemElementDisplayList();

        for (ItemElement itemElement : itemElementDisplayList) {
            ItemDomainMachineDesign containedItem = (ItemDomainMachineDesign) itemElement.getContainedItem();
            reassignTemplateVarsForSelectedMdCreatedFromTemplateRecursivelly(containedItem, itemsToUpdate);
        }
    }

    public void generateTemplateVarsForSelectedMdCreatedFromTemplate() {
        ItemDomainMachineDesign selectedItem = getItemFromSelectedItemInTreeTable();

        setMachineDesignNameList(new ArrayList<>());

        generateTemplateVarsForSelectedMdCreatedFromTemplateRecursivelly(selectedItem);

    }

    private void generateTemplateVarsForSelectedMdCreatedFromTemplateRecursivelly(ItemDomainMachineDesign itemDomainMachineDesign) {
        ItemDomainMachineDesign createdFromTemplate = (ItemDomainMachineDesign) itemDomainMachineDesign.getCreatedFromTemplate();

        if (createdFromTemplate != null) {
            generateMachineDesignTemplateNameVars(createdFromTemplate);
        }

        List<ItemElement> itemElementDisplayList = itemDomainMachineDesign.getItemElementDisplayList();

        for (ItemElement itemElement : itemElementDisplayList) {
            ItemDomainMachineDesign containedItem = (ItemDomainMachineDesign) itemElement.getContainedItem();
            generateTemplateVarsForSelectedMdCreatedFromTemplateRecursivelly(containedItem);
        }
    }

    public void generateTemplateForElementMachineDesignNameVars() {
        if (templateToCreateNewItem != null) {

            setMachineDesignNameList(new ArrayList<>());

            generateMachineDesignTemplateNameVarsRecursivelly(templateToCreateNewItem);

            generateMachineDesignName();
        }
    }

    public void generateMachineDesignTemplateNameVarsRecursivelly(ItemDomainMachineDesign template) {
        generateMachineDesignTemplateNameVars(template);

        for (ItemElement ie : template.getItemElementDisplayList()) {
            ItemDomainMachineDesign machineDesignTemplate = (ItemDomainMachineDesign) ie.getContainedItem();
            if (machineDesignTemplate != null) {
                generateMachineDesignTemplateNameVarsRecursivelly(machineDesignTemplate);
            }
        }
    }

    private void generateMachineDesignTemplateNameVars(ItemDomainMachineDesign template) {
        String name = template.getName();
        String alternateName = template.getItemIdentifier1();
        appendMachineDesignNameList(name);
        appendMachineDesignNameList(alternateName);
    }

    private void appendMachineDesignNameList(String templateIdentifier) {
        if (templateIdentifier == null) {
            return;
        }
        int firstVar = templateIdentifier.indexOf('{');
        int secondVar;

        while (firstVar != -1) {
            templateIdentifier = templateIdentifier.substring(firstVar);
            secondVar = templateIdentifier.indexOf('}');

            String key = templateIdentifier.substring(1, secondVar);

            KeyValueObject keyValue = new KeyValueObject(key);

            List<KeyValueObject> machineDesignNameList = getMachineDesignNameList();
            if (machineDesignNameList.contains(keyValue) == false) {
                machineDesignNameList.add(keyValue);
            }

            templateIdentifier = templateIdentifier.substring(secondVar + 1);

            firstVar = templateIdentifier.indexOf('{');
        }
    }

    public void generateMachineDesignName() {
        String generatedName = generateMachineDesignNameForTemplateItem(templateToCreateNewItem.getName());
        setMachineDesignName(generatedName);
    }

    private void setMachineDesginIdentifiersFromTemplateItem(ItemDomainMachineDesign templateItem, ItemDomainMachineDesign mdItem) {
        String machineDesignName = generateMachineDesignNameForTemplateItem(templateItem.getName());
        mdItem.setName(machineDesignName);
        String alternateName = generateMachineDesignNameForTemplateItem(templateItem.getItemIdentifier1());
        mdItem.setItemIdentifier1(alternateName);
    }

    public String generateMachineDesignNameForTemplateItem(String templateIdentifier) {
        if (templateIdentifier == null) {
            return templateIdentifier;
        }
        List<KeyValueObject> machineDesignNameList = getMachineDesignNameList();
        if (machineDesignNameList != null) {
            for (KeyValueObject kv : machineDesignNameList) {
                if (kv.getValue() != null && !kv.getValue().equals("")) {
                    String originalText = "{" + kv.getKey() + "}";
                    templateIdentifier = templateIdentifier.replace(originalText, kv.getValue());
                }
            }
        }

        return templateIdentifier;
    }

    @Override
    public void beforeValidateItemElement() throws CloneNotSupportedException, CdbException {
        super.beforeValidateItemElement();

        ItemElement currentEditItemElement = getCurrentEditItemElement();

        if (displayAddMDFromTemplateConfigurationPanel) {
            if (currentViewIsTemplate == false) {
                createMachineDesignFromTemplateForEditItemElement();
            } else {
                // Template link in multiple places        
                currentEditItemElement.setContainedItem(templateToCreateNewItem);

                // Add from top level only 
                if (templateToCreateNewItem.getParentMachineDesign() == null) {
                    throw new CdbException("Top level machine design templates will be moved into selected machine design. Use add top machine design.");
                }
            }
        }

        ItemDomainMachineDesign containedItem = (ItemDomainMachineDesign) currentEditItemElement.getContainedItem();

        List<ItemElement> itemElementMemberList = containedItem.getItemElementMemberList();
        if (itemElementMemberList == null) {
            containedItem.setItemElementMemberList(new ArrayList<>());
            itemElementMemberList = containedItem.getItemElementMemberList();
        }

        if (itemElementMemberList.contains(currentEditItemElement) == false) {
            containedItem.getItemElementMemberList().add(currentEditItemElement);
        }

        getControllerUtility().checkItem(containedItem);

    }

    public void assignTemplateToSelectedItem() {
        if (templateToCreateNewItem == null) {
            SessionUtility.addWarningMessage("No Template Selected", "Please select template and try again.");
            return;
        }
        TreeNode selectedItemInListTreeTable = getSelectedItemInListTreeTable();
        ItemDomainMachineDesignTreeNode machineNode = (ItemDomainMachineDesignTreeNode) selectedItemInListTreeTable;

        ItemElement element = machineNode.getElement();
        ItemDomainMachineDesign containedItem = (ItemDomainMachineDesign) element.getContainedItem();

        setMachineDesginIdentifiersFromTemplateItem(templateToCreateNewItem, containedItem);
        addCreatedFromTemplateRelationshipToItem(containedItem, templateToCreateNewItem);
        Item assignedItem = templateToCreateNewItem.getAssignedItem();
        containedItem.setAssignedItem(assignedItem);

        cloneCreateItemElements(containedItem, templateToCreateNewItem, true, true, true);
        containedItem.resetItemElementVars();

        try {
            createMachineDesignFromTemplateHierachically(element);
        } catch (CdbException ex) {
            SessionUtility.addErrorMessage("Error", ex.getMessage());
            return;
        } catch (CloneNotSupportedException ex) {
            SessionUtility.addErrorMessage("Error", ex.getMessage());
            return;
        }

        updateCurrentUsingSelectedItemInTreeTable();
        update();

        resetListConfigurationVariables();
        resetListDataModel();
        expandToSelectedTreeNodeAndSelect();
    }

    private void createMachineDesignFromTemplateForEditItemElement() throws CdbException, CloneNotSupportedException {
        ItemElement currentEditItemElement = getCurrentEditItemElement();
        createMachineDesignFromTemplate(currentEditItemElement, templateToCreateNewItem);
        createMachineDesignFromTemplateHierachically(currentEditItemElement);
    }

    public void createMachineDesignFromTemplateHierachically(ItemElement itemElement) throws CdbException, CloneNotSupportedException {
        Item containedItem = itemElement.getContainedItem();
        ItemDomainMachineDesign subTemplate = (ItemDomainMachineDesign) containedItem;
        createMachineDesignFromTemplateHierachically(subTemplate);
    }

    protected void createMachineDesignFromTemplateHierachically(ItemDomainMachineDesign subTemplate) throws CdbException, CloneNotSupportedException {

        UserInfo ownerUser = subTemplate.getOwnerUser();
        UserGroup ownerGroup = subTemplate.getOwnerUserGroup();

        List<ItemElement> itemElementDisplayList = subTemplate.getItemElementDisplayList();
        for (ItemElement ie : itemElementDisplayList) {
            ItemDomainMachineDesign result = createMachineDesignFromTemplate(ie, ie, ownerUser, ownerGroup);
            if (result != null) {
                createMachineDesignFromTemplateHierachically(ie);
            }
        }
    }

    /**
     * This version of create md from template allows for machine designs
     * created from template to be sortable to match the template
     *
     * @param itemElement
     * @param templateElementItem
     * @return null when no template exists
     * @throws CdbException
     * @throws CloneNotSupportedException
     */
    private ItemDomainMachineDesign createMachineDesignFromTemplate(
            ItemElement itemElement,
            ItemElement templateElementItem,
            UserInfo ownerUser,
            UserGroup ownerGroup) throws CdbException, CloneNotSupportedException {

        ItemDomainMachineDesign templateItem = (ItemDomainMachineDesign) templateElementItem.getContainedItem();

        if (ItemDomainMachineDesign.isItemTemplate(templateItem) == false) {
            return null;
        }

        if (templateElementItem.getId() != null) {
            // The key derivedFromItemElement is used for sorting.
            itemElement.setDerivedFromItemElement(templateElementItem);
        }

        return createMachineDesignFromTemplate(itemElement, templateItem, ownerUser, ownerGroup);
    }

    public ItemDomainMachineDesign createMachineDesignFromTemplate(ItemElement itemElement, ItemDomainMachineDesign templateItem) throws CdbException, CloneNotSupportedException {
        return createMachineDesignFromTemplate(itemElement, templateItem, null, null);
    }

    public ItemDomainMachineDesign createMachineDesignFromTemplate(
            ItemElement itemElement,
            ItemDomainMachineDesign templateItem,
            UserInfo ownerUser,
            UserGroup ownerGroup) throws CdbException, CloneNotSupportedException {
        cloneProperties = true;
        cloneCreateItemElementPlaceholders = false;

        ItemDomainMachineDesign createItemFromTemplate
                = createItemFromTemplate(templateItem, ownerUser, ownerGroup);

        Item assignedItem = templateItem.getAssignedItem();
        createItemFromTemplate.setAssignedItem(assignedItem);

        itemElement.setContainedItem(createItemFromTemplate);

        // No longer needed. Skip the standard template relationship process. 
        templateToCreateNewItem = null;

        return createItemFromTemplate;
    }

    protected ItemDomainMachineDesign createItemFromTemplate(ItemDomainMachineDesign templateItem) throws CdbException, CloneNotSupportedException {
        return createItemFromTemplate(templateItem, null, null);
    }

    protected ItemDomainMachineDesign createItemFromTemplate(
            ItemDomainMachineDesign templateItem,
            UserInfo ownerUser,
            UserGroup ownerGroup) throws CdbException, CloneNotSupportedException {

        ItemDomainMachineDesign clone = (ItemDomainMachineDesign) templateItem.clone(ownerUser, ownerGroup);
        cloneCreateItemElements(clone, templateItem, true, true);
        setMachineDesginIdentifiersFromTemplateItem(templateItem, clone);

        // ensure uniqueness of template creation.
        String viewUUID = clone.getViewUUID();
        clone.setItemIdentifier2(viewUUID);

        addCreatedFromTemplateRelationshipToItem(clone, templateItem);

        clone.setEntityTypeList(new ArrayList<>());

        return clone;
    }

    @Override
    public void failedValidateItemElement() {
        super.failedValidateItemElement();
        ItemElement currentEditItemElement = getCurrentEditItemElement();
        Item originalForElement = getOriginalForElement();
        currentEditItemElement.setContainedItem(originalForElement);
    }

    // </editor-fold>
    // <editor-fold defaultstate="collapsed" desc="Accessors">   
    public String getMachineDesignName() {
        ItemDomainMachineDesign current = getCurrent();
        String machineDesignName = current.getMachineDesignName();
        return machineDesignName;
    }

    protected void setMachineDesignName(String name) {
        ItemDomainMachineDesign current = getCurrent();
        current.setMachineDesignName(name);
    }

    public List<KeyValueObject> getMachineDesignNameList() {
        ItemDomainMachineDesign current = getCurrentForCurrentData();
        List<KeyValueObject> machineDesignNameList = current.getMachineDesignNameList();
        return machineDesignNameList;
    }

    public void setMachineDesignNameList(List<KeyValueObject> list) {
        ItemDomainMachineDesign current = getCurrentForCurrentData();
        current.setMachineDesignNameList(list);
    }

    public Item getInventoryForElement() {
        ItemDomainMachineDesign current = getCurrent();
        return current.getInventoryForElement();
    }

    public void setInventoryForElement(Item inventoryForElement) {
        ItemDomainMachineDesign current = getCurrent();
        current.setInventoryForElement(inventoryForElement);
    }

    public Item getCatalogForElement() {
        ItemDomainMachineDesign current = getCurrent();
        return current.getCatalogForElement();
    }

    public void setCatalogForElement(Item catalogForElement) {
        ItemDomainMachineDesign current = getCurrent();
        current.setCatalogForElement(catalogForElement);
    }

    private Item getOriginalForElement() {
        ItemDomainMachineDesign current = getCurrent();
        return current.getOriginalForElement();
    }

    public boolean isDisplayCreateMachineDesignFromTemplateContent() {
        ItemDomainMachineDesign current = getCurrent();
        return current.isDisplayCreateMachineDesignFromTemplateContent();
    }

    protected ItemDomainMachineDesign getCurrentForCurrentData() {
        ItemDomainMachineDesign current = getCurrent();
        if (current == null) {
            setCurrent(new ItemDomainMachineDesign());
            current = getCurrent();
        }
        return current;
    }

    // </editor-fold>    // </editor-fold>
    // </editor-fold>
    // <editor-fold defaultstate="collapsed" desc="Base class overrides">                   
    @Override
    public String getItemListPageTitle() {
        return "Machine: Housing Hierarchy";
    }

    @Override
    public String getItemTemplateListPageTitle() {
        return "Machine Element Templates";
    }

    @Override
    public boolean getEntityHasSortableElements() {
        return true;
    }

    @Override
    public boolean entityCanBeCreatedByUsers() {
        return true;
    }

    private void resetListViewVariables() {
        currentViewIsTemplate = false;
    }

    protected boolean resetFiltersOnPreRenderList() {
        return true;
    }

    @Override
    public void processPreRenderList() {
        processPreRenderList(false);
    }

    public void processPreRenderList(boolean currentViewIsTemplate) {
        super.processPreRenderList();
        resetListViewVariables();

        resetListConfigurationVariables();

        this.currentViewIsTemplate = currentViewIsTemplate;

        ItemDomainMachineDesign currentLoaded = null;

        String paramValue = SessionUtility.getRequestParameterValue("id");
        if (paramValue != null) {
            Integer idParam = Integer.parseInt(paramValue);
            currentLoaded = itemDomainMachineDesignFacade.findById(idParam);
            if (currentLoaded == null) {
                SessionUtility.addErrorMessage("Error", "Machine design with id " + idParam + " couldn't be found.");
            }
        } else {
            currentLoaded = getCurrentFlash();
            if (currentLoaded != null) {
                setCurrent(currentLoaded);
            }
        }

        if (currentLoaded != null && currentLoaded.getId() != null) {
            this.currentViewIsTemplate = isItemMachineDesignAndTemplate(currentLoaded);
        }

        if (resetFiltersOnPreRenderList()) {
            ItemDomainMachineDesignTreeNode rootTreeNode = getCurrentMachineDesignListRootTreeNode();
            rootTreeNode.clearFilterResults();
        }

        if (currentLoaded != null && currentLoaded.getId() != null) {
            expandToSpecificMachineDesignItem(currentLoaded);
        }

    }

    @Override
    public void processPreRenderTemplateList() {
        processPreRenderList(true);
    }

    @Override
    protected void prepareEntityView(ItemDomainMachineDesign entity) {
        super.prepareEntityView(entity);

        // Cannot only show favorites when specific node is selected by id.
        favoritesShown = false;

        processPreRenderList();

        String redirect = "/list";

        if (loadViewModeUrlParameter()) {
            return;
        }

        if (currentViewIsTemplate) {
            redirect = "/templateList";
        }

        SessionUtility.navigateTo("/views/" + getEntityViewsDirectory() + redirect + ".xhtml?id=" + entity.getId() + "&faces-redirect=true");
    }

    protected boolean loadViewModeUrlParameter() {
        String viewMode = SessionUtility.getRequestParameterValue("mode");
        if (viewMode != null) {
            if (viewMode.equals("detail")) {
                displayListConfigurationView = true;
                displayListViewItemDetailsView = true;
                return true;
            }
        }
        return false;
    }

    @Override
    protected void completeEntityUpdate(ItemDomainMachineDesign entity) {
        super.completeEntityUpdate(entity);

        if (displayListViewItemDetailsView) {
            expandToSpecificMachineDesignItem(entity);
        }
    }

    public String getPrimaryImageThumbnailForMachineDesignItem(ItemElement itemElement) {
        String value = getPrimaryImageValueForMachineDesignItem(itemElement);
        if (!value.isEmpty()) {
            return PropertyValueController.getThumbnailImagePathByValue(value);
        }
        return value;
    }

    public Boolean isMachineDesignItemHasPrimaryImage(ItemElement itemElement) {
        return !getPrimaryImageValueForMachineDesignItem(itemElement).isEmpty();
    }

    public String getPrimaryImageValueForMachineDesignItem(ItemElement itemElement) {
        String value = "";
        if (itemElement != null) {
            Item containedItem = itemElement.getContainedItem();

            if (containedItem != null) {
                if (isItemMachineDesignStatic(containedItem)) {
                    value = super.getPrimaryImageValueForItem(containedItem);
                } else {
                    ItemController itemItemController = getItemItemController(containedItem);
                    value = itemItemController.getPrimaryImageValueForItem(containedItem);
                }
            }

            if (value.isEmpty()) {
                if (containedItem instanceof ItemDomainMachineDesign) {
                    Item assignedItem = ((ItemDomainMachineDesign) containedItem).getAssignedItem();
                    if (assignedItem != null) {
                        ItemController itemItemController = getItemItemController(assignedItem);
                        value = itemItemController.getPrimaryImageValueForItem(assignedItem);
                    }
                }
            }
        }
        return value;
    }

    public boolean isSelectedItemInTreeTableCreatedFromTemplate() {
        ItemDomainMachineDesign item = getItemFromSelectedItemInTreeTable();
        if (item != null) {
            return item.getCreatedFromTemplate() != null;
        }
        return false;
    }

    public boolean isCurrentViewIsStandard() {
        return (currentViewIsTemplate == false);
    }

    public boolean isCurrentViewIsTemplate() {
        return currentViewIsTemplate;
    }

    public String currentDualViewList() {
        setCurrentFlash();

        if (currentViewIsTemplate) {
            return templateList();
        }

        return list();
    }

    public String getDetailsPageHeader() {
        String header = getDisplayEntityTypeName();
        if (isCurrentItemTemplate()) {
            header += " Template";
        }
        header += " Details";

        return header;
    }

    public ItemElement getCurrentHierarchyItemElementForItem(ItemDomainMachineDesign item) {
        List<ItemElement> itemElementMemberList = item.getItemElementMemberList();
        ItemElement hierarchyItemElement = item.getCurrentHierarchyItemElement();

        if (hierarchyItemElement == null) {
            Integer id = currentHierarchyItemElement.getId();

            if (id == null) {
                ItemElement ie = new ItemElement();
                ie.setContainedItem(item);

                item.setCurrentHierarchyItemElement(ie);
            } else {
                for (ItemElement ie : itemElementMemberList) {
                    Integer ieId = ie.getId();
                    if (ieId.equals(id)) {
                        item.setCurrentHierarchyItemElement(ie);
                    }
                }
            }
        }

        return item.getCurrentHierarchyItemElement();
    }

    private void setCurrentHierarchyItemElement(ItemElement currentHierarchyItemElement) {
        this.currentHierarchyItemElement = currentHierarchyItemElement;
    }

    @Override
    protected ItemDomainMachineDesignSettings createNewSettingObject() {
        return new ItemDomainMachineDesignSettings(this);
    }

    @Override
    protected ItemDomainMachineDesignFacade getEntityDbFacade() {
        return itemDomainMachineDesignFacade;
    }

    @Override
    public String getDefaultDomainName() {
        return ItemDomainName.machineDesign.getValue();
    }

    public boolean getRenderItemElementList() {
        if (getEntityDisplayItemElements()) {
            return true;
        }

        return false;
    }

    @Override
    public boolean getEntityDisplayItemConnectors() {
        return true;
    }

    @Override
    public boolean getEntityDisplayDerivedFromItem() {
        return false;
    }

    @Override
    public boolean getEntityDisplayQrId(ItemDomainMachineDesign item) {
        return !item.getIsItemTemplate();
    }

    @Override
    public boolean getEntityDisplayItemGallery() {
        return true;
    }

    @Override
    public boolean getEntityDisplayItemLogs() {
        return true;
    }

    @Override
    public boolean getEntityDisplayItemSources() {
        return false;
    }

    @Override
    public boolean getEntityDisplayItemProperties() {
        return true;
    }

    @Override
    public boolean getEntityDisplayItemElements() {
        return true;
    }

    @Override
    public boolean getEntityDisplayItemsDerivedFromItem() {
        return false;
    }

    @Override
    public boolean getEntityDisplayItemMemberships() {
        return true;
    }

    @Override
    public boolean getEntityDisplayItemEntityTypes() {
        return false;
    }

    @Override
    public boolean getEntityDisplayTemplates() {
        return true;
    }

    @Override
    public boolean getEntityDisplayDeletedItems() {
        return true;
    }

    @Override
    public String getItemsDerivedFromItemTitle() {
        throw new UnsupportedOperationException("Not supported yet."); //To change body of generated methods, choose Tools | Templates.
    }

    @Override
    public String getStyleName() {
        return "machineDesign";
    }

    @Override
    public String getDefaultDomainDerivedFromDomainName() {
        throw new UnsupportedOperationException("Not supported yet."); //To change body of generated methods, choose Tools | Templates.
    }

    @Override
    public String getDefaultDomainDerivedToDomainName() {
        throw new UnsupportedOperationException("Not supported yet."); //To change body of generated methods, choose Tools | Templates.
    }

    @Override
    public boolean getEntityDisplayImportButton() {
        return true;
    }

    @Override
    protected DomainImportExportInfo initializeDomainImportInfo() {

        List<ImportExportFormatInfo> formatInfo = new ArrayList<>();

        formatInfo.add(new ImportExportFormatInfo(
                "Machine Hierarchy Creation Format", ImportHelperMachineHierarchy.class));
        formatInfo.add(new ImportExportFormatInfo(
                "Machine Template Instantiation Format", ImportHelperMachineTemplateInstantiation.class));
        formatInfo.add(new ImportExportFormatInfo(
                "Machine Element Update Format", ImportHelperMachineItemUpdate.class));

        String completionUrl = "/views/itemDomainMachineDesign/list?faces-redirect=true";

        return new DomainImportExportInfo(formatInfo, completionUrl);
    }

    @Override
    public boolean getEntityDisplayExportButton() {
        return true;
    }

    @Override
    protected DomainImportExportInfo initializeDomainExportInfo() {

        List<ImportExportFormatInfo> formatInfo = new ArrayList<>();
<<<<<<< HEAD
        
        formatInfo.add(new ImportExportFormatInfo("Machine Element Update Format", ImportHelperMachineItemUpdate.class));
        
=======

        formatInfo.add(new ImportExportFormatInfo("Basic Machine Element Update Format", ImportHelperMachineItemUpdate.class));

>>>>>>> c960b816
        String completionUrl = "/views/itemDomainMachineDesign/list?faces-redirect=true";

        return new DomainImportExportInfo(formatInfo, completionUrl);
    }
<<<<<<< HEAD
    
=======

    public void collectHierarchyItems(
            ItemDomainMachineDesign parentItem,
            List<ItemDomainMachineDesign> collectedItems,
            boolean isRootItem) {

        if (isRootItem) {
            collectedItems.add(parentItem);
        }

        List<ItemElement> displayList = parentItem.getItemElementDisplayList();
        for (ItemElement ie : displayList) {
            Item childItem = ie.getContainedItem();
            if (childItem instanceof ItemDomainMachineDesign) {
                collectedItems.add((ItemDomainMachineDesign) childItem);
                collectHierarchyItems((ItemDomainMachineDesign) childItem, collectedItems, false);
            }
        }

    }

>>>>>>> c960b816
    @Override
    protected List<ItemDomainMachineDesign> getExportEntityList() {
        ItemDomainMachineDesignTreeNode currentTree = getCurrentMachineDesignListRootTreeNode();
        List<ItemDomainMachineDesign> filteredItems = currentTree.getFilterResults();
        return filteredItems;
    }

    // </editor-fold>       
    // <editor-fold defaultstate="collapsed" desc="Delete support">   
    private void addChildrenForItemToHierarchyNode(
            ItemDomainMachineDesign item,
            TreeNode itemNode) {

        itemNode.setExpanded(true);

        List<ItemElement> childElements = item.getItemElementDisplayList();
        List<ItemDomainMachineDesign> childItems = childElements.stream()
                .map((child) -> (ItemDomainMachineDesign) child.getContainedItem())
                .collect(Collectors.toList());

        for (ItemDomainMachineDesign childItem : childItems) {
            //TreeNode childNode = new DefaultTreeNode(nodeType, childItem.getName(), itemNode);
            TreeNode childNode = new DefaultTreeNode(childItem, itemNode);
            childNode.setExpanded(true);
            // itemNode.getChildren().add(childNode);
            addChildrenForItemToHierarchyNode(childItem, childNode);
        }
    }

    protected void prepareItemHierarchyTree(
            TreeNode rootNode,
            ItemDomainMachineDesign rootItem) {

        if (rootItem != null) {
            rootNode.setExpanded(true);
            //TreeNode childNode = new DefaultTreeNode(nodeType, rootItem.getName(), rootNode);
            TreeNode childNode = new DefaultTreeNode(rootItem, rootNode);
            // rootNode.getChildren().add(childNode);
            addChildrenForItemToHierarchyNode(rootItem, childNode);
        }
    }

    public void collectItemsForDeletion(
            ItemDomainMachineDesign parentItem,
            List<ItemDomainMachineDesign> collectedItems,
            List<ItemElement> collectedElements,
            boolean isRootItem,
            boolean rootRelationshipOnly) {

        boolean isValid = true;
        String validString = "";

        List<ItemElement> displayList = parentItem.getItemElementDisplayList();
        for (ItemElement ie : displayList) {
            Item childItem = ie.getContainedItem();
            if (childItem instanceof ItemDomainMachineDesign) {
                // depth first ordering is important here, otherwise there are merge errors for deleted items
                collectItemsForDeletion((ItemDomainMachineDesign) childItem, collectedItems, collectedElements, false, rootRelationshipOnly);
                collectedItems.add((ItemDomainMachineDesign) childItem);
                if (!rootRelationshipOnly) {
                    collectedElements.add(ie);
                }
            }
        }

        if (isRootItem) {
            collectedItems.add(parentItem);

            // mark ItemElement for relationship from parent to its container for deletion
            List<ItemElement> memberList = parentItem.getItemElementMemberList();
            if (memberList.size() == 1) {
                ItemElement containerRelElement = memberList.get(0);
                collectedElements.add(containerRelElement);
            }
        }
    }

    public Boolean getMoveToTrashAllowed() {
        return moveToTrashAllowed;
    }

    public Boolean getMoveToTrashHasWarnings() {
        return moveToTrashHasWarnings;
    }

    public String getMoveToTrashDisplayName() {
        return moveToTrashDisplayName;
    }

    public String getMoveToTrashMessage() {
        return moveToTrashMessage;
    }

    public TreeNode getMoveToTrashNode() {
        return moveToTrashNode;
    }

    /**
     * Prepares dialog for move to trash operation.
     */
    public void prepareMoveToTrash() {

        updateCurrentUsingSelectedItemInTreeTable();

        ItemDomainMachineDesign itemToDelete = findById(getCurrent().getId());
        if (itemToDelete == null) {
            return;
        }

        moveToTrashNode = null;
        moveToTrashDisplayName = itemToDelete.getName();
        moveToTrashMessage = "";
        moveToTrashHasWarnings = false;

        // collect list of items to delete, for use here in applying restrictions
        // and in moveToTrash for executing the operation
        moveToTrashItemsToUpdate = new ArrayList<>();
        moveToTrashElementsToDelete = new ArrayList<>();
        collectItemsForDeletion(itemToDelete, moveToTrashItemsToUpdate, moveToTrashElementsToDelete, true, true);

        // check each item for restriction violations
        moveToTrashAllowed = true;
        CdbRole sessionRole = (CdbRole) SessionUtility.getRole();
        UserInfo sessionUser = (UserInfo) SessionUtility.getUser();
        for (ItemDomainMachineDesign itemToCheck : moveToTrashItemsToUpdate) {
            String errorString = "";
            String warningString = "";

            // don't allow move to trash for template with instances
            List<Item> templateInstances = itemToCheck.getItemsCreatedFromThisTemplateItem();
            if ((templateInstances != null) && (templateInstances.size() > 0)) {
                moveToTrashAllowed = false;
                errorString = errorString + "Item is a template with instances. ";
            }

            // don't allow move to trash for item in multiple assemblies
            List<ItemElement> childMemberList = itemToCheck.getItemElementMemberList();
            if (childMemberList.size() > 1) {
                // this code assumes that a child machine design item has only one 'membership'
                moveToTrashAllowed = false;
                errorString = errorString + "Item is a child of multiple parent items or templates (e.g., it might be an unfulfilled template placeholder).";
            }

            // check for various relationships
            List<ItemElementRelationship> relationshipList = itemToCheck.getFullRelationshipList();
            boolean hasCableRelationship = false;
            boolean hasMaarcRelationship = false;
            boolean hasOtherRelationship = false;
            for (ItemElementRelationship relationship : relationshipList) {
                RelationshipType relType = relationship.getRelationshipType();
                if (relType == null) {
                    // shouldn't happen, but....
                    continue;
                } else if (relType.equals(RelationshipTypeFacade.getRelationshipTypeLocation())) {
                    // ignore location relationships
                    continue;
                } else if (relType.equals(RelationshipTypeFacade.getRelationshipTypeTemplate())) {
                    // ignore template relationships, handling explicitly already
                    continue;
                } else if (relType.equals(RelationshipTypeFacade.getRelationshipTypeCable())) {
                    hasCableRelationship = true;
                } else if (relType.equals(RelationshipTypeFacade.getRelationshipTypeMaarc())) {
                    hasMaarcRelationship = true;
                } else {
                    moveToTrashAllowed = false;
                    String relTypeName = relType.getName();
                    if (relTypeName != null) {
                        errorString = errorString + "Item has " + relTypeName + " relationship. ";
                    } else {
                        hasOtherRelationship = true;
                    }
                }
            }
            if (hasCableRelationship) {
                // don't allow move to trash for cable endpoints
                moveToTrashAllowed = false;
                errorString = errorString + "Item is an endpoint for one or more cables. ";
            }
            if (hasMaarcRelationship) {
                // don't allow move to trash for MAARC relationships
                moveToTrashAllowed = false;
                errorString = errorString + "Item has one or more MAARC items. ";
            }
            if (hasOtherRelationship) {
                // don't allow move to trash for other relationships (generic check for now, add specific handling as encountered)
                errorString = errorString + "Item has one or more relationships of unspecified type. ";
            }

            // check permissions for current user
            if (sessionRole != CdbRole.ADMIN) {
                if (!AuthorizationUtility.isEntityWriteableByUser(itemToCheck, sessionUser)) {
                    moveToTrashAllowed = false;
                    errorString = errorString + "Current user does not have permission to delete item. ";
                }
            }

            // check if need to warn about property values
            List<PropertyValue> itemProperties = itemToCheck.getPropertyValueList();
            if (itemProperties != null && !itemProperties.isEmpty()) {
                moveToTrashHasWarnings = true;
                warningString = warningString
                        + "Item has property values and/or traveler templates/instances, including: (";
                for (PropertyValue propValue : itemProperties) {
                    PropertyType propType = propValue.getPropertyType();
                    if (propType != null && propType.getName() != null) {
                        warningString = warningString
                                + propValue.getPropertyType().getName() + ", ";
                    }
                    warningString = warningString.substring(0, warningString.length() - 2) + "). ";
                }
            }

            // check if need to warn about log entries
            List<Log> itemLogs = itemToCheck.getLogList();
            if (itemLogs != null && !itemLogs.isEmpty()) {
                moveToTrashHasWarnings = true;
                warningString = warningString + "Item has log entries. ";
            }

            if (!errorString.isEmpty()) {
                itemToCheck.setMoveToTrashErrorMsg(errorString);
            }
            if (!warningString.isEmpty()) {
                itemToCheck.setMoveToTrashWarningMsg(warningString);
            }
        }

        // build tree node hierarchy for dialog
        if (moveToTrashItemsToUpdate.size() > 1 || !moveToTrashAllowed || moveToTrashHasWarnings) {
            moveToTrashNode = new DefaultTreeNode();
            prepareItemHierarchyTree(moveToTrashNode, itemToDelete);
        }

        if (!moveToTrashAllowed) {
            moveToTrashMessage = "Unable to move '"
                    + itemToDelete.getName()
                    + "' to trash because there are problems with one or more items in hierarchy. "
                    + "Items with problems are shown in red in the table below. "
                    + "Consult item detail view for additional information. "
                    + "Click 'No' to cancel. ";
            if (moveToTrashHasWarnings) {
                moveToTrashMessage = moveToTrashMessage
                        + "WARNING: there are warnings for one or more items. "
                        + "Items with warnings can be moved to trash.";
            }
        } else {
            String itemDescription = "'" + itemToDelete.getName() + "'";
            if (!itemToDelete.getItemElementDisplayList().isEmpty()) {
                itemDescription = itemDescription
                        + " and its children (hierarchy shown in table below) ";
            }
            moveToTrashMessage = "Click 'Yes' to move "
                    + itemDescription
                    + " to trash. Click 'No' to cancel. "
                    + "NOTE: items restored from trash will appear as top-level items "
                    + "and not within their original container. ";
            if (moveToTrashHasWarnings) {
                moveToTrashMessage = moveToTrashMessage
                        + "WARNING: there are warnings for one or more items. "
                        + "Items with warnings are shown in green in the table below. "
                        + "Items with warnings can be moved to trash.";
            }
        }
    }

    /**
     * Executes move to trash operation initiated by 'Yes' button on dialog.
     */
    public void moveToTrash() {

        ItemDomainMachineDesign rootItemToDelete = findById(getCurrent().getId());
        if (rootItemToDelete == null) {
            return;
        }

        // mark all items as deleted entity type (moves them to "trash")
        for (ItemDomainMachineDesign item : moveToTrashItemsToUpdate) {
            item.setIsDeleted();
        }

        // remove relationship for root item to its parent and 
        // add container item to list of items to update
        if (moveToTrashElementsToDelete.size() > 1) {
            // should be 0 for a top-level item or 1 for internal node
            SessionUtility.addErrorMessage("Error", "Could not delete: " + rootItemToDelete + " - unexpected relationships exist in hierarchy");
            return;
        } else if (moveToTrashElementsToDelete.size() == 1) {
            ItemElement ie = moveToTrashElementsToDelete.get(0);
            Item childItem = ie.getContainedItem();
            Item ieParentItem = ie.getParentItem();
            ieParentItem.removeItemElement(ie);
            childItem.getItemElementMemberList().remove(ie);
            ie.setMarkedForDeletion(true);
            moveToTrashItemsToUpdate.add((ItemDomainMachineDesign) ieParentItem);
        }

        try {
            updateList(moveToTrashItemsToUpdate);
        } catch (CdbException ex) {
            // handled adequately by thrower
        }

        moveToTrashNode = null;
        moveToTrashMessage = null;
        moveToTrashItemsToUpdate = null;
        moveToTrashElementsToDelete = null;
        moveToTrashHasWarnings = false;

        ItemDomainMachineDesignDeletedItemsController.getInstance().resetListDataModel();
        ItemDomainMachineDesignDeletedItemsController.getInstance().resetSelectDataModel();
    }

    // </editor-fold>
    @Override
    protected ItemDomainMachineDesignControllerUtility createControllerUtilityInstance() {
        return new ItemDomainMachineDesignControllerUtility();
    }
}<|MERGE_RESOLUTION|>--- conflicted
+++ resolved
@@ -2613,44 +2613,14 @@
     protected DomainImportExportInfo initializeDomainExportInfo() {
 
         List<ImportExportFormatInfo> formatInfo = new ArrayList<>();
-<<<<<<< HEAD
         
         formatInfo.add(new ImportExportFormatInfo("Machine Element Update Format", ImportHelperMachineItemUpdate.class));
         
-=======
-
-        formatInfo.add(new ImportExportFormatInfo("Basic Machine Element Update Format", ImportHelperMachineItemUpdate.class));
-
->>>>>>> c960b816
         String completionUrl = "/views/itemDomainMachineDesign/list?faces-redirect=true";
 
         return new DomainImportExportInfo(formatInfo, completionUrl);
     }
-<<<<<<< HEAD
     
-=======
-
-    public void collectHierarchyItems(
-            ItemDomainMachineDesign parentItem,
-            List<ItemDomainMachineDesign> collectedItems,
-            boolean isRootItem) {
-
-        if (isRootItem) {
-            collectedItems.add(parentItem);
-        }
-
-        List<ItemElement> displayList = parentItem.getItemElementDisplayList();
-        for (ItemElement ie : displayList) {
-            Item childItem = ie.getContainedItem();
-            if (childItem instanceof ItemDomainMachineDesign) {
-                collectedItems.add((ItemDomainMachineDesign) childItem);
-                collectHierarchyItems((ItemDomainMachineDesign) childItem, collectedItems, false);
-            }
-        }
-
-    }
-
->>>>>>> c960b816
     @Override
     protected List<ItemDomainMachineDesign> getExportEntityList() {
         ItemDomainMachineDesignTreeNode currentTree = getCurrentMachineDesignListRootTreeNode();
