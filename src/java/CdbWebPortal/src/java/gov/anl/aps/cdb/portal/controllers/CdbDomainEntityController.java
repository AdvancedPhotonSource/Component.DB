--- conflicted
+++ resolved
@@ -183,35 +183,10 @@
     }
 
     public Boolean getDisplayImages() {
-<<<<<<< HEAD
-        List<PropertyValue> domainEntityImageList = getImageList();
-        return (domainEntityImageList != null && !domainEntityImageList.isEmpty());
-    }
-
-    public Boolean getDisplayLogList() {
-        EntityType domainEntity = getCurrent();
-        if (domainEntity != null) {
-            List<Log> logList = domainEntity.getLogList();
-            return logList != null && !logList.isEmpty();
-        }
-        return false; 
-    }
-
-    public Boolean getDisplayPropertyList() {
-        EntityType domainEntity = getCurrent();
-        if (domainEntity != null) {
-            List<PropertyValue> propertyValueList = domainEntity.getPropertyValueList();
-            return propertyValueList != null && !propertyValueList.isEmpty();
-        }
-        return false;
-    }
-
-=======
         List<PropertyValue> cdbDomainEntityImageList = getImageList();
         return (cdbDomainEntityImageList != null && !cdbDomainEntityImageList.isEmpty());
     }
     
->>>>>>> a459e790
     public PropertyValue getCurrentEditPropertyValue() {
         return currentEditPropertyValue;
     }
