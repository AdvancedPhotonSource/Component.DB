--- conflicted
+++ resolved
@@ -1035,7 +1035,6 @@
     }
 
     @Override
-<<<<<<< HEAD
     protected DomainImportExportInfo initializeDomainImportInfo() {
         
         List<ImportExportFormatInfo> formatInfo = new ArrayList<>();
@@ -1047,22 +1046,6 @@
     }
     
     @Override
-    public String getEntityTypeName() {
-        return "componentInstance";
-    }
-=======
-    protected DomainImportInfo initializeDomainImportInfo() {
-
-        List<ImportFormatInfo> formatInfo = new ArrayList<>();
-        formatInfo.add(new ImportFormatInfo("Basic Inventory Format", ImportHelperInventory.class));
-
-        String completionUrl = "/views/itemDomainInventory/list?faces-redirect=true";
->>>>>>> cae288f6
-
-        return new DomainImportInfo(formatInfo, completionUrl);
-    }
-
-    @Override
     public String getDefaultDomainName() {
         return DEFAULT_DOMAIN_NAME;
     }   
