/*
 * Copyright (c) UChicago Argonne, LLC. All rights reserved.
 * See LICENSE file.
 */
package gov.anl.aps.cdb.portal.model.db.entities;

import com.fasterxml.jackson.annotation.JsonIgnore;
import com.fasterxml.jackson.annotation.JsonIgnoreProperties;
import com.fasterxml.jackson.annotation.JsonProperty;
import com.fasterxml.jackson.annotation.JsonSetter;
import gov.anl.aps.cdb.common.exceptions.CdbException;
import gov.anl.aps.cdb.common.utilities.StringUtility;
import gov.anl.aps.cdb.portal.constants.EntityTypeName;
import gov.anl.aps.cdb.portal.constants.ItemElementRelationshipTypeNames;
import gov.anl.aps.cdb.portal.controllers.ItemController;
import gov.anl.aps.cdb.portal.controllers.utilities.EntityTypeControllerUtility;
import gov.anl.aps.cdb.portal.controllers.utilities.ItemControllerUtility;
import gov.anl.aps.cdb.portal.model.db.beans.ItemFacade;
import gov.anl.aps.cdb.portal.model.db.utilities.ItemElementUtility;
import gov.anl.aps.cdb.portal.utilities.SearchResult;
import gov.anl.aps.cdb.portal.view.objects.ItemMetadataPropertyInfo;
import io.swagger.v3.oas.annotations.media.Schema;
import java.io.Serializable;
import java.util.ArrayList;
import java.util.Date;
import java.util.List;
import java.util.Objects;
import java.util.regex.Pattern;
import javax.persistence.Basic;
import javax.persistence.CascadeType;
import javax.persistence.Column;
import javax.persistence.Entity;
import javax.persistence.GeneratedValue;
import javax.persistence.GenerationType;
import javax.persistence.Id;
import javax.persistence.JoinColumn;
import javax.persistence.JoinTable;
import javax.persistence.ManyToMany;
import javax.persistence.DiscriminatorColumn;
import javax.persistence.DiscriminatorType;
import javax.persistence.ManyToOne;
import javax.persistence.Inheritance;
import javax.persistence.InheritanceType;
import javax.persistence.NamedQueries;
import javax.persistence.NamedQuery;
import javax.persistence.NamedStoredProcedureQueries;
import javax.persistence.NamedStoredProcedureQuery;
import javax.persistence.OneToMany;
import javax.persistence.OrderBy;
import javax.persistence.ParameterMode;
import javax.persistence.StoredProcedureParameter;
import javax.persistence.Table;
import javax.validation.constraints.Min;
import javax.validation.constraints.Size;
import javax.xml.bind.annotation.XmlTransient;
import org.apache.logging.log4j.LogManager;
import org.apache.logging.log4j.Logger;
import org.primefaces.model.TreeNode;

/**
 *
 * @author djarosz
 */
@Entity
@Table(name = "item")
@Inheritance(strategy = InheritanceType.SINGLE_TABLE)
@DiscriminatorColumn(name = "domain_id", discriminatorType = DiscriminatorType.INTEGER)
@NamedQueries({
    @NamedQuery(name = "Item.findAll",
            query = "SELECT i FROM Item i"),
    @NamedQuery(name = "Item.findAllWithName",
            query = "SELECT i FROM Item i WHERE i.name != NULL"),
    @NamedQuery(name = "Item.findById",
            query = "SELECT i FROM Item i WHERE i.id = :id"),
    @NamedQuery(name = "Item.findByDerivedFromItemId",
            query = "SELECT i FROM Item i WHERE i.derivedFromItem.id = :id"),
    @NamedQuery(name = "Item.findByName",
            query = "SELECT i FROM Item i WHERE i.name = :name"),
    @NamedQuery(name = "Item.findByDomainNameAndName",
            query = "SELECT i FROM Item i WHERE i.domain.name = :domainName AND i.name = :name"),
    @NamedQuery(name = "Item.findByDomainNameAndEntityTypeAndNameExcludeEntityType",
            query = "SELECT DISTINCT(i) FROM Item i WHERE i.name = :name AND i.domain.name = :domainName AND (i.id in (SELECT DISTINCT(i.id) FROM Item i JOIN i.entityTypeList etl WHERE i.domain.name = :domainName and etl.name = :entityTypeName)) AND (i.id not in (SELECT DISTINCT(i.id) FROM Item i JOIN i.entityTypeList etl WHERE i.domain.name = :domainName and etl.name = :excludeEntityTypeName))"),
    @NamedQuery(name = "Item.findByItemIdentifier1",
            query = "SELECT i FROM Item i WHERE i.itemIdentifier1 = :itemIdentifier1"),
    @NamedQuery(name = "Item.findByItemIdentifier2",
            query = "SELECT i FROM Item i WHERE i.itemIdentifier2 = :itemIdentifier2"),
    @NamedQuery(name = "Item.findByQrId",
            query = "SELECT i FROM Item i WHERE i.qrId = :qrId"),
    @NamedQuery(name = "Item.findByDomainName",
            query = "SELECT i FROM Item i WHERE i.domain.name = :domainName ORDER BY i.name ASC"),
    @NamedQuery(name = "Item.findByDomainNameAndProject",
            query = "SELECT DISTINCT(i) FROM Item i JOIN i.itemProjectList ipl WHERE i.domain.name = :domainName and ipl.name = :projectName ORDER BY i.name ASC"),
    @NamedQuery(name = "Item.findByDomainNameAndProjectExcludeEntityType",
            query = "SELECT DISTINCT(i) FROM Item i JOIN i.itemProjectList ipl LEFT JOIN i.entityTypeList etl WHERE i.domain.name = :domainName and ipl.name = :projectName AND (etl.name != :entityTypeName or etl.name is null) ORDER BY i.name ASC"),
    @NamedQuery(name = "Item.findByDomainNameWithNoParents",
            query = "SELECT i FROM Item i WHERE i.itemElementMemberList IS EMPTY and i.domain.name = :domainName"),
    @NamedQuery(name = "Item.findByDomainNameWithNoParentsAndEntityType",
            query = "SELECT i FROM Item i WHERE i.itemElementMemberList IS EMPTY and i.domain.name = :domainName and i.entityTypeList is EMPTY"),
    @NamedQuery(name = "Item.findByDomainNameWithNoParentsAndWithEntityType",
            query = "SELECT DISTINCT(i) FROM Item i JOIN i.entityTypeList etl WHERE i.itemElementMemberList IS EMPTY AND i.domain.name = :domainName and etl.name = :entityTypeName"),
    @NamedQuery(name = "Item.findByDomainNameOrderByQrId",
            query = "SELECT i FROM Item i WHERE i.domain.name = :domainName ORDER BY i.qrId DESC"),
    @NamedQuery(name = "Item.findByDomainNameOrderByDerivedFromItem",
            query = "SELECT i FROM Item i WHERE i.domain.name = :domainName ORDER BY i.derivedFromItem DESC"),
    @NamedQuery(name = "Item.findByDomainNameOrderByDerivedFromItemAndItemName",
            query = "SELECT i FROM Item i WHERE i.domain.name = :domainName ORDER BY i.derivedFromItem ASC, i.name ASC"),
    @NamedQuery(name = "Item.findByDomainNameAndProjectOrderByQrId",
            query = "SELECT DISTINCT(i) FROM Item i JOIN i.itemProjectList ipl WHERE i.domain.name = :domainName and ipl.name = :projectName ORDER BY i.qrId DESC"),
    @NamedQuery(name = "Item.findByDomainNameAndProjectOrderByDerivedFromItem",
            query = "SELECT DISTINCT(i) FROM Item i JOIN i.itemProjectList ipl WHERE i.domain.name = :domainName and ipl.name = :projectName ORDER BY i.derivedFromItem DESC"),
    @NamedQuery(name = "Item.findByDomainNameAndEntityType",
            query = "SELECT DISTINCT(i) FROM Item i JOIN i.entityTypeList etl WHERE i.domain.name = :domainName and etl.name = :entityTypeName"),
    @NamedQuery(name = "Item.findByDomainNameAndEntityTypeAndTopLevel",
            query = "SELECT DISTINCT(i) FROM Item i JOIN i.entityTypeList etl WHERE i.domain.name = :domainName and etl.name = :entityTypeName and i.itemElementMemberList IS EMPTY AND i.itemElementMemberList2 IS EMPTY"),
    @NamedQuery(name = "Item.findByDomainNameAndEntityTypeAndTopLevelOrderByDerivedFromItem",
            query = "SELECT DISTINCT(i) FROM Item i JOIN i.entityTypeList etl WHERE i.domain.name = :domainName and etl.name = :entityTypeName and i.itemElementMemberList IS EMPTY AND i.itemElementMemberList2 IS EMPTY ORDER BY i.derivedFromItem.id DESC"),
    @NamedQuery(name = "Item.findByDomainNameAndEntityTypeAndTopLevelExcludeEntityTypeOrderByDerivedFromItem",
            query = "SELECT DISTINCT(i) FROM Item i JOIN i.entityTypeList etl WHERE i.domain.name = :domainName and etl.name = :entityTypeName and (i.id not in (SELECT DISTINCT(i.id) FROM Item i JOIN i.entityTypeList etl WHERE i.domain.name = :domainName and etl.name = :excludeEntityTypeName)) and i.itemElementMemberList IS EMPTY AND i.itemElementMemberList2 IS EMPTY ORDER BY i.derivedFromItem.id DESC"),
    @NamedQuery(name = "Item.findByDomainNameAndExcludeEntityType",
            query = "SELECT DISTINCT(i) FROM Item i LEFT JOIN i.entityTypeList etl WHERE i.domain.name = :domainName and (etl.name != :entityTypeName or etl.name is null) ORDER BY i.name ASC"),
    @NamedQuery(name = "Item.findByDomainNameOderByQrId",
            query = "SELECT DISTINCT(i) FROM Item i JOIN i.entityTypeList etl WHERE i.domain.name = :domainName and etl.name = :entityTypeName ORDER BY i.qrId DESC"),
    @NamedQuery(name = "Item.findByDomainAndDerivedEntityTypeOrderByQrId",
            query = "SELECT DISTINCT(i) FROM Item i JOIN i.derivedFromItem.entityTypeList etl WHERE i.domain.name = :domainName and etl.name = :entityTypeName ORDER BY i.qrId DESC"),
    @NamedQuery(name = "Item.findItemsWithPropertyType",
            query = "Select DISTINCT(i) FROM Item i JOIN i.fullItemElementList fiel JOIN fiel.propertyValueList pvl WHERE i.domain.name = :domainName AND fiel.name is NULL and fiel.derivedFromItemElement is NULL AND pvl.propertyType.id = :propertyTypeId ORDER BY i.name ASC"),
    @NamedQuery(name = "Item.findItemsWithPropertyTypeExcludeEntityType",
            query = "Select DISTINCT(i) FROM Item i LEFT JOIN i.entityTypeList etl JOIN i.fullItemElementList fiel JOIN fiel.propertyValueList pvl WHERE i.domain.name = :domainName AND fiel.name is NULL and fiel.derivedFromItemElement is NULL AND pvl.propertyType.id = :propertyTypeId AND (etl.name != :entityTypeName or etl.name is null) ORDER BY i.name ASC"),
    @NamedQuery(name = "Item.findItemsWithPropertyTypeAndProject",
            query = "Select DISTINCT(i) FROM Item i JOIN i.itemProjectList ipl JOIN i.fullItemElementList fiel JOIN fiel.propertyValueList pvl WHERE i.domain.name = :domainName AND fiel.name is NULL and fiel.derivedFromItemElement is NULL AND pvl.propertyType.id = :propertyTypeId AND ipl.name = :projectName ORDER BY i.name ASC"),
    @NamedQuery(name = "Item.findItemsWithPropertyTypeAndProjectExcludeEntityType",
            query = "Select DISTINCT(i) FROM Item i JOIN i.itemProjectList ipl LEFT JOIN i.entityTypeList etl JOIN i.fullItemElementList fiel JOIN fiel.propertyValueList pvl WHERE i.domain.name = :domainName AND fiel.name is NULL and fiel.derivedFromItemElement is NULL AND pvl.propertyType.id = :propertyTypeId AND ipl.name = :projectName and (etl.name != :entityTypeName or etl.name is null) ORDER BY i.name ASC"),
    @NamedQuery(name = "Item.findItemsOwnedByUserId",
            query = "Select DISTINCT(i) FROM Item i JOIN i.fullItemElementList fiel "
            + "WHERE i.domain.name = :domainName "
            + "AND fiel.name is NULL "
            + "AND fiel.derivedFromItemElement is NULL "
            + "AND fiel.entityInfo.ownerUser.id = :ownerUserId"),
    @NamedQuery(name = "Item.findItemsOwnedByUserGroupId",
            query = "Select DISTINCT(i) FROM Item i JOIN i.fullItemElementList fiel "
            + "WHERE i.domain.name = :domainName "
            + "AND fiel.name is NULL "
            + "AND fiel.derivedFromItemElement is NULL "
            + "AND fiel.entityInfo.ownerUserGroup.id = :ownerUserGroupId"),
    @NamedQuery(name = "Item.findItemsInList",
            query = "Select DISTINCT(i) FROM Item i JOIN i.fullItemElementList fiel "
            + "WHERE i.domain.name = :domainName "
            + "AND fiel.derivedFromItemElement is NULL "
            + "AND fiel.name is NULL "
            + "AND fiel.listList = :list "),
    @NamedQuery(name = "Item.findItemsInListExcludeEntityType",
            query = "Select DISTINCT(i) FROM Item i JOIN i.fullItemElementList fiel LEFT JOIN i.entityTypeList etl "
            + "WHERE i.domain.name = :domainName "
            + "AND (etl.name != :entityTypeName or etl.name is null) "
            + "AND fiel.derivedFromItemElement is NULL "
            + "AND fiel.name is NULL "
            + "AND fiel.listList = :list "),
    @NamedQuery(name = "Item.findItemsInListWithoutEntityType",
            query = "Select DISTINCT(i) FROM Item i JOIN i.fullItemElementList fiel "
            + "WHERE i.domain.name = :domainName "
            + "AND i.entityTypeList IS EMPTY "
            + "AND fiel.derivedFromItemElement is NULL "
            + "AND fiel.name is NULL "
            + "AND fiel.listList = :list "),
    @NamedQuery(name = "Item.findItemsInListWithEntityType",
            query = "Select DISTINCT(i) FROM Item i JOIN i.fullItemElementList fiel JOIN i.entityTypeList etl "
            + "WHERE i.domain.name = :domainName "
            + "AND etl.name = :entityTypeName "
            + "AND fiel.derivedFromItemElement is NULL "
            + "AND fiel.name is NULL "
            + "AND fiel.listList = :list "),
    @NamedQuery(name = "Item.findItemsOwnedByUserGroupIdOrInList",
            query = "Select DISTINCT(i) FROM Item i JOIN i.fullItemElementList fiel LEFT JOIN fiel.listList ieList "
            + "WHERE  fiel.name is NULL "
            + "AND fiel.derivedFromItemElement is NULL "
            + "AND (fiel.entityInfo.ownerUserGroup.id = :ownerUserGroupId "
            + "OR ieList = :list)"
            + "AND i.domain.name = :domainName"),
    @NamedQuery(name = "Item.findItemsOwnedByUserIdOrInList",
            query = "Select DISTINCT(i) FROM Item i JOIN i.fullItemElementList fiel LEFT JOIN fiel.listList ieList "
            + "WHERE  fiel.name is NULL "
            + "AND fiel.derivedFromItemElement is NULL "
            + "AND (fiel.entityInfo.ownerUser.id = :ownerUserId "
            + "OR ieList = :list)"
            + "AND i.domain.name = :domainName")
})
@NamedStoredProcedureQueries({
    @NamedStoredProcedureQuery(
            name = "item.itemWithWritePermissionsForUser",
            procedureName = "items_with_write_permission_for_user",
            resultClasses = Item.class,
            parameters = {
                @StoredProcedureParameter(
                        name = "user_id",
                        mode = ParameterMode.IN,
                        type = Integer.class
                ),
                @StoredProcedureParameter(
                        name = "domain_id",
                        mode = ParameterMode.IN,
                        type = Integer.class
                )
            }
    ),})

@JsonIgnoreProperties(value = {
    // Transient
    "assemblyRootTreeNode",
    "itemTypeString",
    "itemCategoryString",
    "itemSourceString",
    "itemProjectString",
    "qrIdDisplay",
    "qrIdFilter",
    "itemCableConnectionsRelationshipList",
    "editEntityTypeString",
    "editItemProjectString",
    "logList",
    "itemElementDisplayList",
    "itemElementDisplayListEmpty",
    "itemElementRelationshipList",
    "itemElementRelationshipList1",
    "itemElementRelationshipList2",
    "fullRelationshipList", 
    "itemElementMemberList",
    "itemElementMemberList2",
    "historyMemberList",
    "historyMemberList2",
    "hierarchyItemElement",
    "fullItemElementList",
    "derivedFromItemList",
    "entityTypeString",
    "entityTypeDisplayList",
    "listDisplayDescription",
    "primaryImageValue",
    "availableItemTypes",
    "lastKnownItemCategoryList",
    "isItemTemplate",
    "selfElement",
    "descriptionFromAPI",
    "coreMetadataPropertyValue",
    "coreMetadataPropertyInfo",
    "PropertyValueList",
    "templateInfoLoaded",
    "createdFromTemplate",
    "itemsCreatedFromThisTemplateItem"
})
@Schema(name = "Item",
        subTypes
        = {
            ItemDomainCatalog.class,
            ItemDomainInventory.class,
            ItemDomainMachineDesign.class,
            ItemDomainCable.class,
            ItemDomainMAARC.class,
            ItemDomainLocation.class
        }
)
public class Item extends CdbDomainEntity implements Serializable {

    private static final Logger LOGGER = LogManager.getLogger(Item.class.getName());

    private static final long serialVersionUID = 1L;
    @Id
    @GeneratedValue(strategy = GenerationType.IDENTITY)
    @Basic(optional = false)
    private Integer id;
    @Basic(optional = false)
    @Size(max = 128)
    private String name;
    @Size(max = 128)
    @Column(name = "item_identifier1")
    private String itemIdentifier1;
    @Size(max = 128)
    @Column(name = "item_identifier2")
    private String itemIdentifier2;
    @Column(name = "qr_id")
    @Min(0)
    private Integer qrId;
    @JoinTable(name = "item_entity_type", joinColumns = {
        @JoinColumn(name = "item_id", referencedColumnName = "id")}, inverseJoinColumns = {
        @JoinColumn(name = "entity_type_id", referencedColumnName = "id")})
    @ManyToMany
    @JsonProperty("entityTypeList")
    private List<EntityType> entityTypeList;
    @JoinTable(name = "item_item_category", joinColumns = {
        @JoinColumn(name = "item_id", referencedColumnName = "id")}, inverseJoinColumns = {
        @JoinColumn(name = "item_category_id", referencedColumnName = "id")})
    @ManyToMany
    @JsonProperty("itemCategoryList")
    private List<ItemCategory> itemCategoryList;
    @JoinTable(name = "item_item_type", joinColumns = {
        @JoinColumn(name = "item_id", referencedColumnName = "id")}, inverseJoinColumns = {
        @JoinColumn(name = "item_type_id", referencedColumnName = "id")})
    @ManyToMany
    @JsonProperty("itemTypeList")
    private List<ItemType> itemTypeList;
    @JoinTable(name = "item_item_project", joinColumns = {
        @JoinColumn(name = "item_id", referencedColumnName = "id")}, inverseJoinColumns = {
        @JoinColumn(name = "item_project_id", referencedColumnName = "id")})
    @ManyToMany
    @JsonProperty("itemProjectList")
    private List<ItemProject> itemProjectList;
    @OneToMany(cascade = CascadeType.ALL, mappedBy = "parentItem", orphanRemoval = true)
    @OrderBy("sortOrder ASC")
    private List<ItemElement> fullItemElementList;
    @OneToMany(cascade = CascadeType.ALL, mappedBy = "containedItem1")
    private List<ItemElement> itemElementMemberList;
    @OneToMany(cascade = CascadeType.PERSIST, mappedBy = "containedItem2")
    private List<ItemElement> itemElementMemberList2;
    @JoinColumn(name = "domain_id", referencedColumnName = "id")
    @ManyToOne(optional = false)
    private Domain domain;
    @OneToMany(cascade = CascadeType.ALL, mappedBy = "derivedFromItem")
    private List<Item> derivedFromItemList;
    @JoinColumn(name = "derived_from_item_id", referencedColumnName = "id")
    @ManyToOne
    private Item derivedFromItem;
    @OneToMany(cascade = CascadeType.ALL, mappedBy = "item")
    private List<ItemConnector> itemConnectorList;
    @OneToMany(cascade = CascadeType.ALL, mappedBy = "item")
    private List<ItemSource> itemSourceList;
    @OneToMany(cascade = CascadeType.ALL, mappedBy = "item")
    private List<ItemResource> itemResourceList;
    @OneToMany(mappedBy = "containedItem1")
    private List<ItemElementHistory> historyMemberList;
    @OneToMany(mappedBy = "containedItem2")
    private List<ItemElementHistory> historyMemberList2;

    // Item element representing self 
    private transient ItemElement selfItemElement = null;

    // Descriptors in string format
    private transient String itemTypeString = null;
    private transient String itemCategoryString = null;
    private transient String itemSourceString = null;
    private transient String itemProjectString = null;
    private transient String qrIdDisplay = null;
    private transient String qrIdFilter = null;

    private transient String entityTypeString = null;

    private transient String primaryImageValue = null;

    private transient boolean isCloned = false;

    // List of item elements that should be shown to user. 
    private transient List<ItemElement> itemElementDisplayList;

    // Description that is list friendly (shortened if needed). 
    private transient String listDisplayDescription = null;

    private transient ItemController itemDomainController = null;

    private transient TreeNode assemblyRootTreeNode = null;

    private transient List<ItemType> availableItemTypes = null;
    private transient List<ItemCategory> lastKnownItemCategoryList = null;

    private transient Boolean isItemTemplate = null;
    private transient Boolean templateInfoLoaded = false;
    private transient Item createdFromTemplate = null;
    private transient List<Item> itemsCreatedFromThisTemplateItem = null;

    private transient Boolean isItemDeleted = null;
    
    private transient Boolean isItemInventory = null;
    
    // Item element from which it was added to in the hierarchy. 
    private transient ItemElement hierarchyItemElement = null;

    // API generation variables    
    private transient String descriptionFromAPI;

    protected transient PropertyValue coreMetadataPropertyValue = null;
<<<<<<< HEAD
    protected transient ItemMetadataPropertyInfo coreMetadataPropertyInfo = null;
    
=======
    
    // <editor-fold defaultstate="collapsed" desc="Controller variables for current.">
    protected transient ItemElement currentEditItemElement = null;
    protected transient Boolean currentEditItemElementSaveButtonEnabled = false;
    protected transient ItemSource currentEditItemSource = null;
    protected transient Boolean hasElementReorderChangesForCurrent = false;
    // </editor-fold>

>>>>>>> a8899a51
    public Item() {
    }

    public void init() {
        EntityInfo ei = null;
        init(ei);
    }

    public void init(EntityInfo entityInfo) {
        ItemElement selfElement = new ItemElement();
        if (entityInfo == null) {
            selfElement.init(this);
        } else {
            selfElement.init(this, entityInfo);
        }
        this.fullItemElementList = new ArrayList<>();
        this.fullItemElementList.add(selfElement);

        name = "";
        itemIdentifier1 = "";
        itemIdentifier2 = "";
    }

    public void init(Domain domain, EntityInfo ei) {
        init(ei);

        this.domain = domain;
    }

    public void init(Domain domain) {
        init();

        this.domain = domain;
    }

    // Override in sub domains 
    public Item createInstance() {
        return null;
    }

    @Override
    public Item clone() throws CloneNotSupportedException {
        return clone(null, null);
    }

    public Item clone(UserInfo ownerUser, UserGroup ownerGroup) throws CloneNotSupportedException {
        Item clonedItem = createInstance();
        clonedItem.isCloned = true;

        clonedItem.setDomain(this.getDomain());
        clonedItem.entityTypeList = this.getEntityTypeList();
        clonedItem.setItemCategoryList(this.getItemCategoryList());
        clonedItem.setItemTypeList(this.getItemTypeList());
        clonedItem.setDerivedFromItem(this.getDerivedFromItem());
        clonedItem.setItemProjectList(this.getItemProjectList());

        clonedItem.setId(null);
        clonedItem.setName("(Cloned) " + this.getName());
        clonedItem.setItemIdentifier1(this.getItemIdentifier1());
        clonedItem.setItemIdentifier2(this.getItemIdentifier2());

        ItemElement newSelfElement = new ItemElement();
        ItemElement oldSelfElement = this.getSelfElement();

        newSelfElement.init(clonedItem, null, null, ownerUser, ownerGroup);
        newSelfElement.setDescription(oldSelfElement.getDescription());

        clonedItem.setFullItemElementList(new ArrayList<>());
        clonedItem.resetItemElementDisplayList();
        clonedItem.resetSelfElement();
        clonedItem.fullItemElementList.add(newSelfElement);

        clonedItem.setItemSourceList(null);
        clonedItem.setQrId(null);
        clonedItem.setPropertyValueList(null);
        clonedItem.setLogList(null);
        clonedItem.setDerivedFromItemList(null);
        clonedItem.setItemElementMemberList(null);

        clonedItem = getItemDomainController().completeClone(clonedItem, this.getId());

        return clonedItem;
    }
    
    @JsonIgnore      
    public ItemControllerUtility getItemControllerUtility() {
        return null; 
    }
    

    @JsonIgnore
    public ItemController getItemDomainController() {
        if (itemDomainController == null) {
            itemDomainController = ItemController.findDomainControllerForItem(this);
        }

        return itemDomainController;
    }

    public Item(Integer id) {
        this.id = id;
    }

    public Item(Integer id, String name) {
        this.id = id;
        this.name = name;
    }

    public void resetAttributesToNullIfEmpty() {
        if (itemIdentifier1 != null && itemIdentifier1.isEmpty()) {
            itemIdentifier1 = null;
        }
        if (itemIdentifier2 != null && itemIdentifier2.isEmpty()) {
            itemIdentifier2 = null;
        }

    }

    @Override
    public Integer getId() {
        return id;
    }

    public void setId(Integer id) {
        this.id = id;
    }

    public String getName() {
        return name;
    }

    public void setName(String name) {
        this.name = name;
    }

    public String getItemIdentifier1() {
        return itemIdentifier1;
    }

    public void setItemIdentifier1(String itemIdentifier1) {
        this.itemIdentifier1 = itemIdentifier1;
    }

    public String getItemIdentifier2() {
        return itemIdentifier2;
    }

    public void setItemIdentifier2(String itemIdentifier2) {
        this.itemIdentifier2 = itemIdentifier2;
    }

    public Integer getQrId() {
        return qrId;
    }

    public void setQrId(Integer qrId) {
        this.qrIdDisplay = null;
        this.qrIdFilter = null;
        this.qrId = qrId;
    }

    public static String formatQrIdDisplay(Integer qrId) {
        String qrIdDisplay = null;
        if (qrId != null) {
            qrIdDisplay = String.format("%09d", qrId);
            qrIdDisplay = qrIdDisplay.substring(0, 3) + " " + qrIdDisplay.substring(3, 6) + " " + qrIdDisplay.substring(6, 9);
        }
        return qrIdDisplay;
    }

    public String getQrIdDisplay() {
        if (qrId != null && qrIdDisplay == null) {
            qrIdDisplay = formatQrIdDisplay(qrId);
        }
        if (qrIdDisplay == null) {
            qrIdDisplay = "-";
        }
        return qrIdDisplay;
    }

    public String getQrIdFilter() {
        if (qrIdFilter == null) {
            String dispQr = getQrIdDisplay();
            qrIdFilter = dispQr + " " + qrId + " " + dispQr.replace(" ", "");
        }
        return qrIdFilter;
    }

    @Size(max = 256)
    public String getDescription() {
        return getSelfElement().getDescription();
    }

    public void setDescription(String description) {
        this.getSelfElement().setDescription(description);
    }

    public String getDescriptionFromAPI() {
        return descriptionFromAPI;
    }

    @JsonSetter("description")
    public void setDescriptionFromApi(String descriptionTmp) {
        this.descriptionFromAPI = descriptionTmp;
    }

    public List<ItemElementRelationship> getItemElementRelationshipList() {
        return getSelfElement().getItemElementRelationshipList();
    }

    public void setItemElementRelationshipList(List<ItemElementRelationship> itemElementRelationshipList) {
        getSelfElement().setItemElementRelationshipList(itemElementRelationshipList);
    }

    public List<ItemElementRelationship> getItemElementRelationshipList1() {
        return getSelfElement().getItemElementRelationshipList1();
    }

    public void setItemElementRelationshipList1(List<ItemElementRelationship> itemElementRelationshipList1) {
        getSelfElement().setItemElementRelationshipList1(itemElementRelationshipList1);
    }

    public List<ItemElementRelationship> getItemElementRelationshipList2() {
        return getSelfElement().getItemElementRelationshipList2();
    }

    public void setItemElementRelationshipList2(List<ItemElementRelationship> itemElementRelationshipList2) {
        getSelfElement().setItemElementRelationshipList2(itemElementRelationshipList2);
    }
    
    /**
     * Returns merged list of itemElementRelationshipList, itemElementRelationshipList1, itemElementRelationshipList2.
     */
    public List<ItemElementRelationship> getFullRelationshipList() {
        
        List<ItemElementRelationship> fullList = new ArrayList<>();
        
        List<ItemElementRelationship> ierList = getItemElementRelationshipList();
        if (ierList != null) {
            fullList.addAll(ierList);
        }
        
        List<ItemElementRelationship> ierList1 = getItemElementRelationshipList1();
        if (ierList1 != null) {
            fullList.addAll(ierList1);
        }
        
        List<ItemElementRelationship> ierList2 = getItemElementRelationshipList2();
        if (ierList2 != null) {
            fullList.addAll(ierList2);
        }
        
        return fullList;
    }

    /**
     * Function is used to limit the length of description for list column.
     *
     * @return shortened description (if needed)
     */
    public String getListDisplayDescription() {
        if (listDisplayDescription == null) {
            listDisplayDescription = getDescription();
            if (listDisplayDescription != null) {
                String[] descriptionWords = listDisplayDescription.split(" ");

                listDisplayDescription = "";
                for (String descriptionWord : descriptionWords) {
                    if (descriptionWord.length() > 30) {
                        descriptionWord = " [...] ";
                    } else if (descriptionWord.length() < 30 && descriptionWord.length() > 20) {
                        descriptionWord = descriptionWord.substring(0, 20) + "...]";
                    }

                    listDisplayDescription += descriptionWord + " ";
                }

                if (listDisplayDescription.length() > 120) {
                    listDisplayDescription = listDisplayDescription.substring(0, 90);
                    listDisplayDescription += "...";
                }
            }
        }

        return listDisplayDescription;
    }

    @Override
    public List<Log> getLogList() {
        return getSelfElement().getLogList();
    }

    public void setLogList(List<Log> logList) {
        getSelfElement().setLogList(logList);
    }

    @XmlTransient
    public List<EntityType> getEntityTypeList() {
        return entityTypeList;
    }

    public List<EntityType> getEntityTypeDisplayList() {
        if ((entityTypeList == null || entityTypeList.isEmpty()) && derivedFromItem != null) {
            return derivedFromItem.entityTypeList;
        }
        return entityTypeList;
    }

    public String getEntityTypeString() {
        if (entityTypeString == null) {
            entityTypeString = "";
            List<EntityType> entityTypeDisplayList = getEntityTypeDisplayList();
            if (entityTypeDisplayList != null) {
                for (int i = 0; i < entityTypeDisplayList.size(); i++) {
                    EntityType entityType = entityTypeDisplayList.get(i);
                    boolean lastIdx = i == entityTypeDisplayList.size() - 1;
                    if (entityTypeString.length() > 0 && lastIdx) {
                        entityTypeString += " ";
                    }
                    entityTypeString += entityType.getName();
                }
            }
        }

        return entityTypeString;
    }

    public String getEditEntityTypeString() {
        String entityTypeString = getEntityTypeString();

        if (entityTypeString.isEmpty()) {
            return "Select Entity Type";
        } else {
            return entityTypeString;
        }
    }

    public void setEntityTypeList(List<EntityType> entityTypeList) throws CdbException {
        if (domain != null) {
            List<EntityType> allowedEntityTypeList = domain.getAllowedEntityTypeList();
            for (EntityType entityType : entityTypeList) {
                if (allowedEntityTypeList.contains(entityType) == false) {
                    throw new CdbException(entityType.getName() + " is not in the domain hanlder allowed list for the item: " + toString());
                }
            }

        } else {
            throw new CdbException("Entity Type cannot be set: no domain has been defined for the item " + toString());
        }

        entityTypeString = null;
        this.entityTypeList = entityTypeList;
    }
    
    private EntityType findEntityTypeByName(String name) {
        EntityTypeControllerUtility ecu = new EntityTypeControllerUtility(); 
        return ecu.findByName(name); 
    }
    
    public void addEntityType(String entityTypeName) throws CdbException {        
        EntityType entityType = findEntityTypeByName(entityTypeName); 
        
        // entity type already set for this entity
        if (entityTypeList.contains(entityType)) {
            return;
        }

        // check to see that entity type is valid for entity's domain
        if (domain != null) {
            List<EntityType> allowedEntityTypeList = domain.getAllowedEntityTypeList();
            if (allowedEntityTypeList.contains(entityType) == false) {
                throw new CdbException(entityType.getName() + " is not in the domain hanlder allowed list for the item: " + toString());
            }

        } else {
            throw new CdbException("Entity Type cannot be set: no domain has been defined for the item " + toString());
        }

        // add entity type to entity type list
        List<EntityType> entityTypeList = getEntityTypeList();
        if ( entityTypeList == null) {
            entityTypeList = new ArrayList<>();
        }
        entityTypeList.add(entityType);

    }
    
    public void removeEntityType(String entityTypeName) {
        EntityType entityType = findEntityTypeByName(entityTypeName); 
        
        if (entityType == null) {
            return;
        }
        
        if (!entityTypeList.contains(entityType)) {
            return;
        }
        
        getEntityTypeList().remove(entityType);
    }

    @JsonSetter("entityTypeList")
    public void setEntityTypeListFromApi(List<EntityType> entityTypeList) {
        this.entityTypeList = entityTypeList;
    }

    @XmlTransient    
    public List<ItemCategory> getItemCategoryList() {
        return itemCategoryList;
    }

    @JsonIgnore
    public String getItemCategoryString() {
        if (itemCategoryString == null) {
            itemCategoryString = StringUtility.getStringifyCdbList(itemCategoryList);
        }

        return itemCategoryString;
    }

    public String getEditItemCategoryString(String itemCategoryTitle) {
        String itemCategoryString = getItemCategoryString();

        if (itemCategoryString.equals("-")) {
            return "Select " + itemCategoryTitle;
        }

        return itemCategoryString;
    }

    public void setItemCategoryList(List<ItemCategory> itemCategoryList) {
        this.itemCategoryString = null;
        this.itemCategoryList = itemCategoryList;
    }

    public void setItemCategoryListImport(List<ItemCategory> itemCategoryList) {
        if (itemCategoryList != null) {
            this.itemCategoryString = null;
            this.itemCategoryList = itemCategoryList;
        } else if (this.itemCategoryList != null) {
            // if the new list value is null, but the old value is not null, then clear the list
            this.itemCategoryList.clear();
        }
    }

    @XmlTransient
    public List<ItemType> getItemTypeList() {
        return itemTypeList;
    }
   
    public void setItemTypeList(List<ItemType> itemTypeList) {
        this.itemTypeString = null;
        this.itemTypeList = itemTypeList;
    }
        
    @JsonIgnore
    public void setItemType(ItemType itemType) {
        List<ItemType> itList = new ArrayList<>();
        itList.add(itemType);
        setItemTypeList(itList);
    }

    @XmlTransient    
    public List<ItemProject> getItemProjectList() {
        return itemProjectList;
    }
    
    public void setItemProjectList(List<ItemProject> itemProjectList) {
        this.itemProjectString = null;
        this.itemProjectList = itemProjectList;
    }
    
    @JsonIgnore
    public void setProject(ItemProject project) {
        if (project != null) {
            List<ItemProject> projectList = null;
            if (this.getItemProjectList() == null) {
                projectList = new ArrayList<>();
                this.setItemProjectList(projectList);
            } else {
                projectList = getItemProjectList();
            }
            projectList.add(project);
        }
    }
    
    public String getItemProjectString() {
        if (itemProjectString == null) {
            itemProjectString = StringUtility.getStringifyCdbList(itemProjectList);
        }

        return itemProjectString;
    }

    public String getItemTypeString() {
        if (itemTypeString == null) {
            itemTypeString = StringUtility.getStringifyCdbList(itemTypeList);
        }

        return itemTypeString;
    }

    public String getEditItemTypeString(String itemTypeTitle) {
        String itemTypeString = getItemTypeString();

        if (itemTypeString.equals("-")) {
            return "Select " + itemTypeTitle;
        }

        return itemTypeString;
    }

    public String getEditItemProjectString() {
        String itemProjectString = getItemProjectString();

        if (itemProjectString.equals("-")) {
            return "Select Project";
        }

        return itemProjectString;
    }

    @XmlTransient    
    public List<ItemElement> getFullItemElementList() {
        return fullItemElementList;
    }

    public void setFullItemElementList(List<ItemElement> fullItemElementList) {
        this.fullItemElementList = fullItemElementList;
    }

    public List<ItemElement> getItemElementDisplayList() {
        if (itemElementDisplayList == null) {
            itemElementDisplayList = new ArrayList<>(fullItemElementList);

            for (ItemElement itemElement : itemElementDisplayList) {
                if (itemElement.getName() == null) {
                    itemElementDisplayList.remove(itemElement);
                    break;
                }
            }
        }
        return itemElementDisplayList;
    }

    public void removeItemElement(ItemElement itemElement) {
        fullItemElementList.remove(itemElement);
        resetItemElementVars();
    }

    public void resetItemElementVars() {
        resetItemElementDisplayList();
        resetSelfElement();
    }

    public void resetItemElementDisplayList() {
        itemElementDisplayList = null;
    }

    public void resetSelfElement() {
        selfItemElement = null;
    }

    public void updateDynamicProperties(UserInfo enteredByUser, Date enteredOnDateTime) {
        if (isCloned) {
            // Only update properties for non-cloned instances
            return;
        }
        List<PropertyValue> itemPropertyList = getPropertyValueList();
        if (itemPropertyList == null) {
            itemPropertyList = new ArrayList<>();
        }
        List<PropertyValue> parentItemPropertyList = derivedFromItem.getPropertyValueList();
        for (PropertyValue propertyValue : parentItemPropertyList) {
            if (propertyValue.getIsDynamic()) {
                PropertyValue propertyValue2 = propertyValue.copyAndSetUserInfoAndDate(enteredByUser, enteredOnDateTime);
                itemPropertyList.add(propertyValue2);
            }
        }
        setPropertyValueList(itemPropertyList);
    }
    
    @JsonIgnore
    public void setItemElementList(List<ItemElement> itemElementDisplayList) {
        this.itemElementDisplayList = itemElementDisplayList;
    }

    @XmlTransient
    public List<ItemElement> getItemElementMemberList() {
        return itemElementMemberList;
    }

    public void setItemElementMemberList(List<ItemElement> itemElementMemberList) {
        this.itemElementMemberList = itemElementMemberList;
    }

    @XmlTransient
    public List<ItemElement> getItemElementMemberList2() {
        return itemElementMemberList2;
    }

    public void setItemElementMemberList2(List<ItemElement> itemElementMemberList2) {
        this.itemElementMemberList2 = itemElementMemberList2;
    }

    @XmlTransient
    public List<ItemElementHistory> getHistoryMemberList() {
        return historyMemberList;
    }

    @XmlTransient
    public List<ItemElementHistory> getHistoryMemberList2() {
        return historyMemberList2;
    }

    @XmlTransient
    public List<Item> getDerivedFromItemList() {
        return derivedFromItemList;
    }

    public void setDerivedFromItemList(List<Item> derivedFromItemList) {
        this.derivedFromItemList = derivedFromItemList;
    }
    
    public Integer getDomainId() {
        return domain.getId(); 
    }

//    TODO v3.13.0 update app to utilize the domainID 
//    @JsonIgnore
    public Domain getDomain() {
        return domain;
    }

    public void setDomain(Domain domain) {
        itemDomainController = null;
        this.domain = domain;
    }
          
    public Item getDerivedFromItem() {
        return derivedFromItem;
    }

    public void setDerivedFromItem(Item derivedFromItem) {
        this.derivedFromItem = derivedFromItem;
    }

    @Override
    @JsonIgnore
    public EntityInfo getEntityInfo() {
        return getSelfElement().getEntityInfo();
    }

    public void setEntityInfo(EntityInfo entityInfo) {
        this.getSelfElement().setEntityInfo(entityInfo);
    }
    
    @JsonIgnore
    public String getOwnerUserName() {
        return this.getEntityInfo().getOwnerUserDisplayName();
    }
    
    @JsonIgnore
    public UserInfo getOwnerUser() {
        return this.getEntityInfo().getOwnerUser();
    }
    
    public void setOwnerUser(UserInfo ownerUser) {
        this.getEntityInfo().setOwnerUser(ownerUser);
    }
    
    @JsonIgnore
    public String getOwnerUserGroupName() {
        return this.getEntityInfo().getOwnerGroupDisplayName();
    }
    
    @JsonIgnore
    public UserGroup getOwnerUserGroup() {
        return this.getEntityInfo().getOwnerUserGroup();
    }
    
    public void setOwnerUserGroup(UserGroup ownerUserGroupId) {
        this.getEntityInfo().setOwnerUserGroup(ownerUserGroupId);
    }

    @XmlTransient
    @JsonIgnore
    public List<ItemConnector> getItemConnectorList() {
        return itemConnectorList;
    }

    public void setItemConnectorList(List<ItemConnector> itemConnectorList) {
        this.itemConnectorList = itemConnectorList;
    }
    
    public ItemConnector getConnectorNamed(String connectorName) {
        List<ItemConnector> connectorList = getItemConnectorList();
        if (connectorList == null) {
            return null;
        }
        for (ItemConnector itemConnector : connectorList) {
            Connector connector = itemConnector.getConnector();
            if (connector != null) {
                String name = connector.getName();
                if (name.equals(connectorName)) {
                    return itemConnector;
                }
            }
        }
        return null;
    }

    @XmlTransient    
    public List<ItemSource> getItemSourceList() {
        return itemSourceList;
    }

    public void setItemSourceList(List<ItemSource> itemSourceList) {
        this.itemSourceList = itemSourceList;
    }

    public String getItemSourceString() {
        if (itemSourceString == null) {
            itemSourceString = "";
            itemSourceList.stream().forEach((itemSource) -> {
                itemSourceString += " " + itemSource.getSource().getName();
            });
        }

        return itemSourceString;
    }

    public List<ItemType> getAvailableItemTypes() {
        return availableItemTypes;
    }

    public void setAvailableItemTypes(List<ItemType> availableItemTypes) {
        this.availableItemTypes = availableItemTypes;
    }

    public List<ItemCategory> getLastKnownItemCategoryList() {
        return lastKnownItemCategoryList;
    }

    public void setLastKnownItemCategoryList(List<ItemCategory> lastKnownItemCategoryList) {
        this.lastKnownItemCategoryList = lastKnownItemCategoryList;
    }

    @XmlTransient
    @JsonIgnore
    public List<ItemResource> getItemResourceList() {
        return itemResourceList;
    }

    public void setItemResourceList(List<ItemResource> itemResourceList) {
        this.itemResourceList = itemResourceList;
    }

    public ItemElement getSelfElement() {
        if (selfItemElement == null) {
            for (ItemElement ie : this.fullItemElementList) {
                if (ie.getName() == null && ie.getDerivedFromItemElement() == null) {
                    selfItemElement = ie;
                    break;
                }
            }
        }

        return selfItemElement;
    }

    public boolean isItemElementDisplayListEmpty() {
        return getItemElementDisplayList().isEmpty();
    }

    public String getPrimaryImageValue() {
        return primaryImageValue;
    }

    public void setPrimaryImageValue(String primaryImageValue) {
        this.primaryImageValue = primaryImageValue;
    }

    public List<PropertyValue> getPropertyValueInternalList() {
        if (propertyValueInternalList == null) {
            loadPropertyValueLists();
        }
        return propertyValueInternalList;
    }

    @Override
    public void addPropertyValueToPropertyValueList(PropertyValue propertyValue) {
        getSelfElement().addPropertyValueToPropertyValueList(propertyValue);
    }

    @Override
    @JsonIgnore
    public List<PropertyValue> getPropertyValueList() {
        return this.getSelfElement().getPropertyValueList();
    }

    public void setPropertyValueList(List<PropertyValue> propertyValueList) {
        this.getSelfElement().setPropertyValueList(propertyValueList);
    }

    @Override
    public List<PropertyValue> getPropertyValueDisplayList() {
        if (propertyValueDisplayList == null) {
            loadPropertyValueLists();
        }
        return propertyValueDisplayList;
    }

    private void loadPropertyValueLists() {
        if (getPropertyValueList() != null) {
            propertyValueDisplayList = new ArrayList<>(getPropertyValueList());
            propertyValueInternalList = getInternalPropertyValues();
            propertyValueDisplayList.removeAll(propertyValueInternalList);
        } else {
            propertyValueDisplayList = new ArrayList<>();
        }
    }

    private List<PropertyValue> getInternalPropertyValues() {
        List<PropertyValue> internalPropertyValues = new ArrayList<>();
        for (PropertyValue propertyValue : getPropertyValueList()) {
            if (propertyValue.getPropertyType().getIsInternal()) {
                internalPropertyValues.add(propertyValue);
            }
        }
        return internalPropertyValues;
    }

    public Item getCreatedFromTemplate() {
        if (!templateInfoLoaded) {
            if (!getIsItemTemplate()) {

                String machineDesignTemplateRelationshipTypeName = ItemElementRelationshipTypeNames.template.getValue();
                if (getItemElementRelationshipList() != null) {
                    for (ItemElementRelationship ier : getItemElementRelationshipList()) {
                        if (ier.getRelationshipType().getName().equals(machineDesignTemplateRelationshipTypeName)) {
                            createdFromTemplate = ier.getSecondItemElement().getParentItem();
                        }
                    }
                }

                templateInfoLoaded = true;
            }
        }
        return createdFromTemplate;
    }

    public List<Item> getItemsCreatedFromThisTemplateItem() {
        if (!templateInfoLoaded) {
            if (getIsItemTemplate()) {

                String machineDesignTemplateRelationshipTypeName = ItemElementRelationshipTypeNames.template.getValue();
                itemsCreatedFromThisTemplateItem = new ArrayList<>();
                if (getItemElementRelationshipList1() != null) {
                    for (ItemElementRelationship ier : getItemElementRelationshipList1()) {
                        if (ier.getRelationshipType().getName().equals(machineDesignTemplateRelationshipTypeName)) {
                            Item parentItem = ier.getFirstItemElement().getParentItem();
                            itemsCreatedFromThisTemplateItem.add(parentItem);
                        }
                    }
                }
                templateInfoLoaded = true;
            }
        }
        return itemsCreatedFromThisTemplateItem;
    }

    public ItemElement getHierarchyItemElement() {
        return hierarchyItemElement;
    }

    public void setHierarchyItemElement(ItemElement hierarchyItemElement) {
        this.hierarchyItemElement = hierarchyItemElement;
    }

    @Override
    public void setImagePropertyList(List<PropertyValue> imageList) {
        this.getSelfElement().setImagePropertyList(imageList);
    }

    @Override
    public List<PropertyValue> getImagePropertyList() {
        return this.getSelfElement().getImagePropertyList();
    }

    public CdbDomainEntity.PropertyValueInformation getPropertyValueInformation(int propertyTypeId) {
        return this.getSelfElement().getPropertyValueInformation(propertyTypeId);
    }

    @Override
    public String getPropertyValue1() {
        return getSelfElement().getPropertyValue1();
    }

    @Override
    public void setPropertyValue1(String propertyValue1) {
        getSelfElement().setPropertyValueByIndex(1, propertyValue1);
    }

    @Override
    public String getPropertyValue2() {
        return getSelfElement().getPropertyValue2();
    }

    @Override
    public void setPropertyValue2(String propertyValue2) {
        getSelfElement().setPropertyValueByIndex(2, propertyValue2);
    }

    @Override
    public String getPropertyValue3() {
        return getSelfElement().getPropertyValue3();
    }

    @Override
    public void setPropertyValue3(String propertyValue3) {
        getSelfElement().setPropertyValueByIndex(3, propertyValue3);
    }

    @Override
    public String getPropertyValue4() {
        return getSelfElement().getPropertyValue4();
    }

    @Override
    public void setPropertyValue4(String propertyValue4) {
        getSelfElement().setPropertyValueByIndex(4, propertyValue4);
    }

    @Override
    public String getPropertyValue5() {
        return getSelfElement().getPropertyValue5();
    }

    @Override
    public void setPropertyValue5(String propertyValue5) {
        getSelfElement().setPropertyValueByIndex(5, propertyValue5);
    }

    @JsonIgnore
    public boolean isIsCloned() {
        return isCloned;
    }

    public void setIsCloned(boolean isCloned) {
        this.isCloned = isCloned;
    }

    public String getPrimaryImageForItem() {
        PropertyValue primaryImagePropertyValueForItem = ItemController.getPrimaryImagePropertyValueForItem(this);
        if (primaryImagePropertyValueForItem != null) {
            return primaryImagePropertyValueForItem.getValue();
        }
        return null;
    }

    @Override
    public SearchResult search(Pattern searchPattern) {
        SearchResult searchResult;

        if (name != null) {
            searchResult = new SearchResult(this, id, name);
            searchResult.doesValueContainPattern("name", name, searchPattern);
            searchResult.doesValueContainPattern("item identifier 1", itemIdentifier1, searchPattern); 
            searchResult.doesValueContainPattern("item identifier 2", itemIdentifier2, searchPattern); 
        } else if (derivedFromItem != null && derivedFromItem.getName() != null) {
            String title = "Derived from: " + derivedFromItem.getName();
            if (qrId != null) {
                title += " (QRID: " + getQrIdDisplay() + ")";
            }
            searchResult = new SearchResult(this, id, title);
        } else {
            searchResult = new SearchResult(this, id, "Item");
        }

        if (derivedFromItem != null) {
            searchResult.doesValueContainPattern("derived from name", derivedFromItem.getName(), searchPattern);
        }

        searchResult.doesValueContainPattern("created by", getEntityInfo().getCreatedByUser().getUsername(), searchPattern);
        searchResult.doesValueContainPattern("last modified by", getEntityInfo().getLastModifiedByUser().getUsername(), searchPattern);
        if (getEntityInfo().getOwnerUser() != null) {
            searchResult.doesValueContainPattern("owned by", getEntityInfo().getOwnerUser().getUsername(), searchPattern);
        }
        searchResult.doesValueContainPattern("description", getDescription(), searchPattern);
        return searchResult;
    }

    @Override
    public int hashCode() {
        int hash = 0;
        hash += (id != null ? id.hashCode() : 0);
        return hash;
    }

    @Override
    public boolean equals(Object object) {
        if (!(object instanceof Item)) {
            return false;
        }
        Item other = (Item) object;

        if (other == this) {
            return true;
        }

        if (other.getId() != null) {
            return (other.getId().equals(id));
        }

        return (Objects.equals(other.getItemIdentifier1(), itemIdentifier1)
                && Objects.equals(other.getItemIdentifier2(), itemIdentifier2)
                && Objects.equals(other.getDerivedFromItem(), derivedFromItem)
                && Objects.equals(other.getDomain(), domain)
                && Objects.equals(other.getName(), name));
    }

    public Boolean getIsItemTemplate() {
        if (isItemTemplate == null) {
            isItemTemplate = isItemTemplate(this);
        }
        return isItemTemplate;
    }

    public boolean isItemEntityType(String entityTypeName) {
        return isItemEntityType(this, entityTypeName);
    }

    public static boolean isItemTemplate(Item item) {
        return isItemEntityType(item, EntityTypeName.template.getValue());
    }

    // TODO for future performance, use id instead
    public static boolean isItemEntityType(Item item, String entityTypeName) {
        if (item != null) {
            List<EntityType> entityTypeList = item.getEntityTypeList();
            if (entityTypeList != null) {
                for (EntityType entityType : entityTypeList) {
                    if (entityType.getName().equals(entityTypeName)) {
                        return true;
                    }
                }
            }
        }
        return false;
    }

    @JsonIgnore
    public Boolean getIsItemDeleted() {
        if (isItemDeleted == null) {
            isItemDeleted = isItemDeleted(this);
        }
        return isItemDeleted;
    }

    public static boolean isItemDeleted(Item item) {
        return isItemEntityType(item, EntityTypeName.deleted.getValue());
    }

    @JsonIgnore
    public Boolean getIsItemInventory() {
        if (isItemInventory == null) {
            isItemInventory = isItemInventory(this);
        }
        return isItemInventory;
    }
    
    public static boolean isItemInventory(Item item) {
        return isItemEntityType(item, EntityTypeName.inventory.getValue());
    } 

    @Override
    public String getSystemLogString() {
        String result = toString();
        if (getId() != null) {
            result += " [Item Id: " + getId() + "]"; 
        }
        return result; 
    }

    @Override
    public String toString() {
        if (getName() != null && getName().isEmpty() == false) {
            if (derivedFromItem != null) {
                return derivedFromItem.toString() + " - [" + getName() + "]";
            }
            return getName();
        } else if (getDerivedFromItem() != null && getDerivedFromItem().getName() != null) {
            return "derived from " + getDerivedFromItem().getName();
        } else if (getId() != null) {
            return getId().toString();
        } else {
            return "New Item";
        }
    }

    public TreeNode getAssemblyRootTreeNode() throws CdbException {
        if (assemblyRootTreeNode == null) {
            if (getItemElementDisplayList().size() > 0) {
                assemblyRootTreeNode = ItemElementUtility.createItemRoot(this);

            }
        }
        return assemblyRootTreeNode;
    }

    public void initializeCoreMetadataPropertyValue() {
        if (getCoreMetadataPropertyInfo() != null) {
            if (getPropertyValueList() == null) {
                setPropertyValueList(new ArrayList<>());
            }
            prepareCoreMetadataPropertyValue();
        }
    }

    public PropertyValue prepareCoreMetadataPropertyValue() {
        PropertyType propertyType = getCoreMetadataPropertyType();
        return getItemControllerUtility().preparePropertyTypeValueAdd(
                this, propertyType, propertyType.getDefaultValue(), null);
    }

    public PropertyValue getCoreMetadataPropertyValue() {

        ItemMetadataPropertyInfo info = getCoreMetadataPropertyInfo();

        if (info != null) {
            if (coreMetadataPropertyValue == null) {
                List<PropertyValue> propertyValueList = getPropertyValueList();
                for (PropertyValue propertyValue : propertyValueList) {
                    if (propertyValue.getPropertyType().getName().equals(info.getPropertyName())) {
                        coreMetadataPropertyValue = propertyValue;
                    }
                }
            }
            return coreMetadataPropertyValue;
        }

        return null;
    }

    protected void validateCoreMetadataKey(String key) throws CdbException {
        ItemMetadataPropertyInfo info = getCoreMetadataPropertyInfo();
        if (!info.hasKey(key)) {
            throw new CdbException("Invalid metadata key used to get/set core metadata field value: " + key);
        }
    }

    protected void setCoreMetadataPropertyFieldValue(String key, String value) throws CdbException {

        validateCoreMetadataKey(key);

        PropertyValue propertyValue = getCoreMetadataPropertyValue();

        if (propertyValue == null) {
            propertyValue = prepareCoreMetadataPropertyValue();
        }
        
        if (value == null) {
            value = ""; // this is the default value in prepare value add
        }
        
        propertyValue.setPropertyMetadataValue(key, value);
    }

    protected String getCoreMetadataPropertyFieldValue(String key) throws CdbException {

        validateCoreMetadataKey(key);

        PropertyValue propertyValue = getCoreMetadataPropertyValue();
        if (propertyValue != null) {
            return propertyValue.getPropertyMetadataValueForKey(key);
        } else {
            return "";
        }
    }

    public ItemMetadataPropertyInfo getCoreMetadataPropertyInfo() {
        if (coreMetadataPropertyInfo == null) {
            coreMetadataPropertyInfo = getItemControllerUtility().createCoreMetadataPropertyInfo();
        }
        return coreMetadataPropertyInfo;
    }
    
    /**
     * Overridden by subclasses that utilize core metadata to customize. 
     */
    public PropertyType getCoreMetadataPropertyType() {
        throw new UnsupportedOperationException("Item subclass must override getCoreMetadataPropertyType()");
    }

    protected CdbEntity getEntityById(String id) {

        if (id != null && !id.isEmpty()) {
            Integer intId = 0;
            try {
                intId = Integer.valueOf(id);
            } catch (NumberFormatException ex) {
                LOGGER.error("getEntityById() number format exception on id: " + id);
            }
            if (intId > 0) {
                ItemFacade instance = ItemFacade.getInstance();
                return instance.findById(intId);
            }
        }

        LOGGER.error("getEntityById() invalid reference id: " + id);
        return null;
    }
    
    public Float getMaxSortOrder() {
        Float maxSortOrder = 0f;
        List<ItemElement> ieList = getFullItemElementList();
        for (ItemElement ie : ieList) {
            Float ieSortOrder = ie.getSortOrder();
            if (ieSortOrder != null) {
                if (ieSortOrder > maxSortOrder) {
                    maxSortOrder = ieSortOrder;
                }
            }
        }
        return maxSortOrder;
    }

    // <editor-fold defaultstate="collapsed" desc="Controller variables for current.">
    @JsonIgnore
    public ItemElement getCurrentEditItemElement() {
        return currentEditItemElement;
    }

    public void setCurrentEditItemElement(ItemElement currentEditItemElement) {
        this.currentEditItemElement = currentEditItemElement;
    }

    @JsonIgnore
    public Boolean getCurrentEditItemElementSaveButtonEnabled() {
        return currentEditItemElementSaveButtonEnabled;
    }

    public void setCurrentEditItemElementSaveButtonEnabled(Boolean currentEditItemElementSaveButtonEnabled) {
        this.currentEditItemElementSaveButtonEnabled = currentEditItemElementSaveButtonEnabled;
    }

    @JsonIgnore
    public ItemSource getCurrentEditItemSource() {
        return currentEditItemSource;
    }

    public void setCurrentEditItemSource(ItemSource currentEditItemSource) {
        this.currentEditItemSource = currentEditItemSource;
    }

    @JsonIgnore
    public Boolean getHasElementReorderChangesForCurrent() {
        return hasElementReorderChangesForCurrent;
    }

    public void setHasElementReorderChangesForCurrent(Boolean hasElementReorderChangesForCurrent) {
        this.hasElementReorderChangesForCurrent = hasElementReorderChangesForCurrent;
    }
    // </editor-fold>
}<|MERGE_RESOLUTION|>--- conflicted
+++ resolved
@@ -373,10 +373,8 @@
     private transient String descriptionFromAPI;
 
     protected transient PropertyValue coreMetadataPropertyValue = null;
-<<<<<<< HEAD
     protected transient ItemMetadataPropertyInfo coreMetadataPropertyInfo = null;
     
-=======
     
     // <editor-fold defaultstate="collapsed" desc="Controller variables for current.">
     protected transient ItemElement currentEditItemElement = null;
@@ -385,7 +383,6 @@
     protected transient Boolean hasElementReorderChangesForCurrent = false;
     // </editor-fold>
 
->>>>>>> a8899a51
     public Item() {
     }
 
