--- conflicted
+++ resolved
@@ -589,7 +589,6 @@
 
         return newItem;
     }
-<<<<<<< HEAD
     
     private static void collectHierarchyItems(
             ItemDomainMachineDesign parentItem,
@@ -626,12 +625,8 @@
             collectHierarchyItems(parentItem, collectedItems, 1, numLevels);
         }
     }
-
 // </editor-fold>
-=======
->>>>>>> c960b816
-
-// </editor-fold>
+    
     // <editor-fold defaultstate="collapsed" desc="Controller variables for current.">        
     @JsonIgnore
     public List<ItemElementRelationship> getRelatedMAARCRelationshipsForCurrent() {
