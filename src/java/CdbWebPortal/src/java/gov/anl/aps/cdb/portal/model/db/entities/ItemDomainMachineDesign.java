/*
 * Copyright (c) UChicago Argonne, LLC. All rights reserved.
 * See LICENSE file.
 */
package gov.anl.aps.cdb.portal.model.db.entities;

import com.fasterxml.jackson.annotation.JsonIgnore;
import gov.anl.aps.cdb.portal.constants.ItemDomainName;
import gov.anl.aps.cdb.portal.controllers.ItemController;
import gov.anl.aps.cdb.portal.controllers.ItemDomainMachineDesignController;
import java.util.ArrayList;
import java.util.List;
import javax.persistence.DiscriminatorValue;
import javax.persistence.Entity;

/**
 *
 * @author djarosz
 */
@Entity
@DiscriminatorValue(value = ItemDomainName.MACHINE_DESIGN_ID + "")
public class ItemDomainMachineDesign extends LocatableItem {   
    
    private transient List<ItemElement> combinedItemElementList; 
    private transient ItemElement combinedItemElementListParentElement; 
    private transient ItemElement currentItemElement; 

    @Override
    public Item createInstance() {
        return new ItemDomainMachineDesign();
    }   

    @JsonIgnore
    public List<ItemElement> getCombinedItemElementList(ItemElement element) {
        if (combinedItemElementListParentElement != null) {
            if (!element.equals(combinedItemElementListParentElement)) {
                combinedItemElementList = null; 
            }
        } else {
            combinedItemElementList = null; 
        }
        
        if (combinedItemElementList == null) {
            combinedItemElementList = new ArrayList<>();
            combinedItemElementListParentElement = element; 
            
            Item containedItem2 = combinedItemElementListParentElement.getContainedItem2();
            if (containedItem2 != null) {
                combinedItemElementList.addAll(containedItem2.getItemElementDisplayList());
            }
            combinedItemElementList.addAll(getItemElementDisplayList()); 
        } 
        
        return combinedItemElementList;
    }
    
    /**
     * Machine Design Heirarchy ensures each item is a child of only one item. 
     * Method returns item element at which the current item is referenced. 
     * 
     * @param item
     * @return 
     */
    @JsonIgnore
    public ItemElement getCurrentItemElement() {
        if (currentItemElement == null) {
            List<ItemElement> itemElementMemberList = getItemElementMemberList();
            if (itemElementMemberList.size() > 0) {
                for (ItemElement itemElement : itemElementMemberList) {
                    Item parentItem = itemElement.getParentItem(); 
                    if (ItemDomainMachineDesignController.isItemMachineDesign(parentItem)) {
                        currentItemElement = itemElement; 
                        break; 
                    }
                }
            } else {
                currentItemElement = new ItemElement();
                currentItemElement.setContainedItem(this);
            }
        }
        
        return currentItemElement; 
    }
    
    @JsonIgnore
    public ItemDomainMachineDesign getParentMachineDesign() {
        List<ItemElement> itemElementMemberList = this.getItemElementMemberList();        
        
        if (itemElementMemberList != null) {
            for (ItemElement memberElement : itemElementMemberList) {
                Item parentItem = memberElement.getParentItem();
                if (parentItem instanceof ItemDomainMachineDesign) {
                    // Should only be one. 
                    return (ItemDomainMachineDesign) parentItem;                
                }
            }
        }
       
       return null;
    }

    @Override
    public ItemController getItemDomainController() {
        return ItemDomainMachineDesignController.getInstance();
    }

    @Override
<<<<<<< HEAD
    public Item getActiveLocation() {        
        if (location != null) {
            return location;            
        }
        return membershipLocation; 
    }

    @Override
    public String getLocationDetails() {
        if (location != null) {
            return locationDetails; 
        }
        return super.getLocationDetails(); 
    }

=======
    public String toString() {
        // Only top level machine design will get the special derived from formatting... DerivedItem - [name]
        if (this.getDerivedFromItem() != null) {
            if (this.getParentMachineDesign() != null) {
                return this.getName();
            }
        }
        
        return super.toString();
    }
>>>>>>> 26cf18c6
}<|MERGE_RESOLUTION|>--- conflicted
+++ resolved
@@ -105,7 +105,6 @@
     }
 
     @Override
-<<<<<<< HEAD
     public Item getActiveLocation() {        
         if (location != null) {
             return location;            
@@ -121,7 +120,7 @@
         return super.getLocationDetails(); 
     }
 
-=======
+    @Override
     public String toString() {
         // Only top level machine design will get the special derived from formatting... DerivedItem - [name]
         if (this.getDerivedFromItem() != null) {
@@ -132,5 +131,4 @@
         
         return super.toString();
     }
->>>>>>> 26cf18c6
 }