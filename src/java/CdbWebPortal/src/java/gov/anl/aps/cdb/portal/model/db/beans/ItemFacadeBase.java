--- conflicted
+++ resolved
@@ -36,14 +36,11 @@
 
     private final String QUERY_STRING_START = "SELECT i FROM Item i ";
     private final CharSequence[] ESCAPE_QUERY_CHARACTERS = {"'"};
-<<<<<<< HEAD
-=======
-    
+  
     /**
      * Returns Item domain for subclass implementation. 
      */
     public abstract String getDomainName();
->>>>>>> e5ea76aa
 
     public ItemFacadeBase(Class<ItemDomainEntity> entityClass) {
         super(entityClass);
