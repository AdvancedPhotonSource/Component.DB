--- conflicted
+++ resolved
@@ -29,12 +29,8 @@
 @SessionScoped
 public class SourceController extends CdbEntityController<Source, SourceFacade, SourceSettings> implements Serializable {    
 
-<<<<<<< HEAD
     private static final Logger logger = LogManager.getLogger(SourceController.class.getName());   
-=======
     public static final String CONTROLLER_NAMED = "sourceController";
-    private static final Logger logger = Logger.getLogger(SourceController.class.getName());   
->>>>>>> 60eb735c
 
     @EJB
     private SourceFacade sourceFacade;
