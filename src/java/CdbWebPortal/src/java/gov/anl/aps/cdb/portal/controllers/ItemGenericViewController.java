/*
 * Copyright (c) UChicago Argonne, LLC. All rights reserved.
 * See LICENSE file.
 */
package gov.anl.aps.cdb.portal.controllers;

import gov.anl.aps.cdb.portal.model.db.beans.DomainFacade;
import gov.anl.aps.cdb.portal.model.db.beans.EntityTypeFacade;
import gov.anl.aps.cdb.portal.model.db.beans.ItemFacade;
import gov.anl.aps.cdb.portal.model.db.entities.Domain;
import gov.anl.aps.cdb.portal.model.db.entities.EntityType;
import gov.anl.aps.cdb.portal.model.db.entities.Item;
import java.util.List;
import javax.ejb.EJB;
import javax.enterprise.context.SessionScoped;
import javax.inject.Named;

/**
 *
 * @author djarosz
 */
@Named("itemGenericViewController")
@SessionScoped
public class ItemGenericViewController extends ItemController<Item, ItemFacade> {
    
    @EJB
    private DomainFacade domainFacade; 
    
    @EJB
    private ItemFacade itemFacade; 
    
    @EJB
    private EntityTypeFacade entityTypeFacade; 
    
    public ItemGenericViewController() {
        super();
        displayNumberOfItemsPerPage = 25; 
    }

    @Override
    public boolean getEntityDisplayItemIdentifier1() {
        return true;
    }

    @Override
    public boolean getEntityDisplayItemIdentifier2() {
        return true;
    }

    @Override
    public boolean getEntityDisplayItemName() {
        return true;
    }

    @Override
    public boolean getEntityDisplayItemType() {
        return true;
    }

    @Override
    public boolean getEntityDisplayItemCategory() {
        return true;
    }

    @Override
    public boolean getEntityDisplayDerivedFromItem() {
        return true;
    }

    @Override
    public boolean getEntityDisplayQrId() {
        return true;
    }

    @Override
    public boolean getEntityDisplayItemGallery() {
        return true;
    }

    @Override
    public boolean getEntityDisplayItemLogs() {
        return true;
    }

    @Override
    public boolean getEntityDisplayItemSources() {
        return true;
    }

    @Override
    public boolean getEntityDisplayItemProperties() {
        return true;
    }

    @Override
    public boolean getEntityDisplayItemElements() {
        return true;
    }

    @Override
    public boolean getEntityDisplayItemsDerivedFromItem() {
        return true;
    }

    @Override
    public boolean getEntityDisplayItemMemberships() {
        return true;
    }

    @Override
    public String getItemIdentifier1Title() {
        return "Item Identifier 1";
    }

    @Override
    public String getItemIdentifier2Title() {
        return "Item Identifier 2";
    }

    @Override
    public String getItemsDerivedFromItemTitle() {
        return "Items derived from Item";
    }

    @Override
    public String getDerivedFromItemTitle() {
        return "Derived from Item";
    }

    @Override
    public String getEntityTypeName() {
        return "item"; 
    }

    @Override
    public String getStyleName() {
        return "items"; 
    }

    @Override
    public String getDisplayEntityTypeName() {
        return "Item"; 
    }

    @Override
    public Domain getDefaultDomain() {
        return null;
    }

    @Override
    public List<Item> getItemList() {
        return itemFacade.findAll(); 
    }

    /**
     * Generic controller does not have a list domain. 
     * @return 
     */
    @Override
    public String getDefaultDomainName() {
        return null; 
    }

    @Override
    public List<EntityType> getFilterableEntityTypes() {
        return entityTypeFacade.findAll(); 
    }

    @Override
    public String getDefaultDomainDerivedFromDomainName() {
        throw new UnsupportedOperationException("Not supported yet."); //To change body of generated methods, choose Tools | Templates.
    }

    @Override
    public boolean getEntityDisplayItemProject() {
        return true; 
    }

    @Override
    public boolean getEntityDisplayItemEntityTypes() {
        return true;
    }

    @Override
    public String getDefaultDomainDerivedToDomainName() {
        return null;
    }

    @Override
<<<<<<< HEAD
    protected Item instenciateNewItemDomainEntity() {
        return new Item();         
    }

    @Override
    protected ItemFacade getEntityDbFacade() {
        return itemFacade;
=======
    public boolean getEntityDisplayItemConnectors() {
        return true; 
>>>>>>> 1934f53b
    }
    
}<|MERGE_RESOLUTION|>--- conflicted
+++ resolved
@@ -187,7 +187,6 @@
     }
 
     @Override
-<<<<<<< HEAD
     protected Item instenciateNewItemDomainEntity() {
         return new Item();         
     }
@@ -195,10 +194,11 @@
     @Override
     protected ItemFacade getEntityDbFacade() {
         return itemFacade;
-=======
+    }
+    
+    @Override
     public boolean getEntityDisplayItemConnectors() {
         return true; 
->>>>>>> 1934f53b
     }
     
 }