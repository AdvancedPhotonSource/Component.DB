--- conflicted
+++ resolved
@@ -786,18 +786,18 @@
     }
 
     @Override
-<<<<<<< HEAD
     protected ItemDomainCatalog instenciateNewItemDomainEntity() {
         return new ItemDomainCatalog();
     }
 
     @Override
     protected ItemDomainCatalogFacade getEntityDbFacade() {
-        return itemDomainCatalogFacade; 
-=======
+        return itemDomainCatalogFacade;         
+    }
+    
+    @Override
     public boolean getEntityDisplayItemConnectors() {
         return true; 
->>>>>>> 1934f53b
     }
 
 }