<?xml version="1.0" encoding="UTF-8" ?>
<!--
Copyright (c) UChicago Argonne, LLC. All rights reserved.
See LICENSE file.
-->
<!DOCTYPE html PUBLIC "-//W3C//DTD XHTML 1.0 Transitional//EN" "http://www.w3.org/TR/xhtml1/DTD/xhtml1-transitional.dtd">
<ui:composition xmlns="http://www.w3.org/1999/xhtml"
                xmlns:ui="http://java.sun.com/jsf/facelets"
                xmlns:p="http://primefaces.org/ui">
    
    <p:dataTable id="#{itemConnectorEntityTypeName}ListDataTable"
<<<<<<< HEAD
                 value="#{itemObject.itemConnectorListSorted}"
                 var="itemConnectorObject"
                 widgetVar="#{itemConnectorEntityTypeName}ListDataTableWidget">        
=======
                 value="#{itemConnectorList}"
                 sortMode="single"
                 stripedRows="true"
                 var="itemConnectorObject">        
>>>>>>> 9ab11e0d

        <ui:include src="itemConnectorListObject.xhtml" />

        <p:column headerText="Actions" exportable="false">
            <p:commandLink id="#{entityTypeName}ItemConnectorDeleteActionButton"
<<<<<<< HEAD
                           styleClass="ui-icon ui-icon-trash"
                           onstart="PF('confirmDeleteItemConnector#{itemConnectorObject.viewUUID}Widget').show()"
=======
                           styleClass="fa fa-link-icon fa-trash"
                           onclick="PF('confirmDeleteItemConnector#{itemConnectorObject.viewUUID}Widget').show()"
>>>>>>> 9ab11e0d
                           rendered="#{isEntityWriteable}"
                           title="Delete Item Connector">
                <p:tooltip for="#{entityTypeName}ItemConnectorDeleteActionButton" value="Delete Item Connector."/>
            </p:commandLink>

            <p:confirmDialog message="Would you like to remove the item connector #{itemConnectorObject.connector.name}?"
                             header="Confirm Item Connector Delete" 
                             severity="alert"
                             styleClass="viewTransparentBackgroundDialog viewTransparentBackgroundDialog-alert"
                             widgetVar="confirmDeleteItemConnector#{itemConnectorObject.viewUUID}Widget">
                <p:commandButton value="Yes" 
                                 action="#{entityController.deleteItemConnector(itemConnectorObject)}" 
                                 onstart="PF('confirmDeleteItemConnector#{itemConnectorObject.viewUUID}Widget').hide()"
                                 update="@form"/>
                <p:commandButton value="No" 
                                 onclick="PF('confirmDeleteItemConnector#{itemConnectorObject.viewUUID}Widget').hide();"/>
            </p:confirmDialog>
        </p:column>
    </p:dataTable>

</ui:composition>

<|MERGE_RESOLUTION|>--- conflicted
+++ resolved
@@ -9,28 +9,18 @@
                 xmlns:p="http://primefaces.org/ui">
     
     <p:dataTable id="#{itemConnectorEntityTypeName}ListDataTable"
-<<<<<<< HEAD
-                 value="#{itemObject.itemConnectorListSorted}"
-                 var="itemConnectorObject"
                  widgetVar="#{itemConnectorEntityTypeName}ListDataTableWidget">        
-=======
                  value="#{itemConnectorList}"
                  sortMode="single"
                  stripedRows="true"
-                 var="itemConnectorObject">        
->>>>>>> 9ab11e0d
+                 var="itemConnectorObject">
 
         <ui:include src="itemConnectorListObject.xhtml" />
 
         <p:column headerText="Actions" exportable="false">
             <p:commandLink id="#{entityTypeName}ItemConnectorDeleteActionButton"
-<<<<<<< HEAD
-                           styleClass="ui-icon ui-icon-trash"
-                           onstart="PF('confirmDeleteItemConnector#{itemConnectorObject.viewUUID}Widget').show()"
-=======
                            styleClass="fa fa-link-icon fa-trash"
                            onclick="PF('confirmDeleteItemConnector#{itemConnectorObject.viewUUID}Widget').show()"
->>>>>>> 9ab11e0d
                            rendered="#{isEntityWriteable}"
                            title="Delete Item Connector">
                 <p:tooltip for="#{entityTypeName}ItemConnectorDeleteActionButton" value="Delete Item Connector."/>
