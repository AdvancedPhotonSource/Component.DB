--- conflicted
+++ resolved
@@ -50,16 +50,11 @@
                         <h:outputText value="Deleted Item: #{snapshotName}" /> 
                     </ui:fragment>
                 </p:column>
-
-<<<<<<< HEAD
                 <p:column headerText="Install State">                                        
                     <ui:param name="installStateText" 
                               value="#{historyItem.isHoused ? 'Installed' : 'Planned'}"/>
                     <h:outputText value="#{installStateText}" /> 
                 </p:column>
-
-=======
->>>>>>> 547d1df1
                 <p:column headerText="Parent Item">
                     <ui:include src="../../item/private/templateDefaults/itemFieldViewValues/itemViewLink.xhtml">                        
                         <ui:param name="itemObject" 
