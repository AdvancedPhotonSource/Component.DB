--- conflicted
+++ resolved
@@ -109,80 +109,9 @@
                                          style="display: none" 
                                          update="@form" 
                                          action="#{searchController.performInputBoxSearch()}"/>
-<<<<<<< HEAD
-                    </p:column>
-                    
-                    <p:menubar styleClass="menuBarSupportingItems">                        
-                        <ui:include src="portalViewSupplementalMenubar.xhtml"/>                       
-                        <p:menuitem value="Settings"
-                                    action="#{userInfoController.prepareSessionUserEdit('/views/userInfo/edit')}" 
-                                    rendered="#{loginController.loggedIn}" icon="fa fa-cogs"/>
-                        <p:menuitem value="Login" id="loginButton" onclick="PF('loginDialogWidget').show()" rendered="#{!loginController.loggedIn}" icon="fa fa-sign-in"/>
-                        <p:menuitem value="Logout" id="logoutButton" action="#{loginController.logout()}" rendered="#{loginController.loggedIn}" icon="fa fa-sign-out"/>
-                        <p:menuitem value="About" url="#{request.contextPath}/views/about.xhtml" icon="fa fa-question"/>
-                    </p:menubar>                    
-                </p:panelGrid>
-=======
                     </p:menuitem>
-                    <p:submenu label="Administrative"
-                               id="administrativeButton"
-                               icon="fa fa-superpowers"
-                               rendered="#{loginController.loggedInAsAdmin}"
-                               styleClass="#{(fn:startsWith(view.viewId, '/views/itemDomainLocation') 
-                                             or fn:startsWith(view.viewId, '/views/adminLog')
-                                             or fn:startsWith(view.viewId, '/views/system')
-                                             or fn:startsWith(view.viewId, '/views/propertyType')
-                                             or fn:startsWith(view.viewId, '/views/source')
-                                             or fn:startsWith(view.viewId, '/views/userInfo')
-                                             or fn:startsWith(view.viewId, '/views/connectorType')) ? 'activeSubMenuParentItem' : ''} ">
-                        <p:menuitem value="Locations" 
-                                    rendered="#{loginController.loggedInAsAdmin}"
-                                    id="adminLocationsButton"
-                                    icon="fa fa-building"
-                                    styleClass="#{fn:startsWith(view.viewId, '/views/itemDomainLocation/') ? 'activeMenuItem' : ''} "
-                                    action="#{itemDomainLocationController.prepareListFromViewPath('/views/itemDomainLocation')}"/>
-
-                        <p:menuitem value="Logs" 
-                                    icon="fa fa-book"
-                                    rendered="#{loginController.loggedInAsAdmin}"
-                                    styleClass="#{fn:startsWith(view.viewId, '/views/adminLog/') ? 'activeMenuItem' : ''} "
-                                    url="#{request.contextPath}/views/adminLog/browseSystemLogs" />
-
-                        <p:menuitem value="Sessions"
-                                    icon="fa fa-connectdevelop"
-                                    rendered="#{loginController.loggedInAsAdmin}"
-                                    styleClass="#{fn:startsWith(view.viewId, '/views/system/') ? 'activeMenuItem' : ''} "
-                                    url="#{request.contextPath}/views/system/browseSystemSessions" /> 
-
-                        <p:menuitem value="Property Types" 
-                                    id="adminPropertyTypesButton"
-                                    icon="fa fa-th"
-                                    rendered="#{loginController.loggedInAsAdmin}"
-                                    styleClass="#{fn:startsWith(view.viewId, '/views/propertyType/') ? 'activeMenuItem' : ''} "
-                                    action="#{propertyTypeController.prepareListFromViewPath('/views/propertyType')}"/>
-
-                        <p:menuitem value="Sources"
-                                    icon="fa fa-globe"
-                                    id="adminSourcesButton"
-                                    rendered="#{loginController.loggedInAsAdmin}"
-                                    styleClass="#{fn:startsWith(view.viewId, '/views/source/') ? 'activeMenuItem' : ''} "
-                                    action="#{sourceController.prepareListFromViewPath('/views/source')}"/>
-
-                        <p:menuitem value="Users"
-                                    rendered="#{loginController.loggedInAsAdmin}"
-                                    icon="fa fa-users"
-                                    id="usersButton"
-                                    styleClass="#{fn:startsWith(view.viewId, '/views/userInfo/') ? 'activeMenuItem' : ''} "
-                                    action="#{userInfoController.prepareListFromViewPath('/views/userInfo')}"/>                        
-
-                        <p:menuitem value="Connector Types"
-                                    rendered="#{loginController.loggedInAsAdmin}"
-                                    id="connectorTypesButton"
-                                    icon="ui-icon-connector"
-                                    styleClass="#{fn:startsWith(view.viewId, '/views/connectorType/') ? 'activeMenuItem' : ''} "
-                                    action="#{connectorTypeController.prepareListFromViewPath('/views/connectorType')}"/>                        
-                    </p:submenu>                                                                        
-
+                  
+                    <ui:include src="portalViewSupplementalMenubar.xhtml"/>                       
                     <p:menuitem value="Settings"
                                 action="#{userInfoController.prepareSessionUserEdit('/views/userInfo/edit')}" 
                                 rendered="#{loginController.loggedIn}" icon="fa fa-cogs"/>
@@ -190,7 +119,6 @@
                     <p:menuitem value="Logout" id="logoutButton" action="#{loginController.logout()}" rendered="#{loginController.loggedIn}" icon="fa fa-sign-out"/>
                     <p:menuitem value="About" url="#{request.contextPath}/views/about.xhtml" icon="fa fa-question"/>
                 </p:menubar>
->>>>>>> 547d1df1
             </f:facet>
         </p:menubar>
         <p:tooltip for="maarcMenubarButton" value="Measurement and Analysis Archive" />
