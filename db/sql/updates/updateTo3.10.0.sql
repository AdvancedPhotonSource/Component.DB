--
-- Copyright (c) UChicago Argonne, LLC. All rights reserved.
-- See LICENSE file.
--

-- Execute by running `mysql CDB_DB_NAME --host=127.0.0.1 --user=cdb -p < updateTo3.10.0.sql`
-- After executing this file backup and rebuild db from backup to apply other changes.
-- NOTE: Update support 

# Enable part number as item_identifier1 for cable catalog domain
UPDATE `domain` SET item_identifier1_label = 'Part Number' where id = 7;

# Prepopulate list of categories for cable catalog. 
<<<<<<< HEAD
(9,'Cable Design', 'Item domain for managing cable design items', 'Alternate Name', 'UUID', NULL, 'Technical System');
=======
>>>>>>> 7eabebba
INSERT INTO `item_category` (name, description, domain_id) (select name,description, 9 AS domain_id FROM item_category WHERE domain_id = 2);<|MERGE_RESOLUTION|>--- conflicted
+++ resolved
@@ -11,8 +11,4 @@
 UPDATE `domain` SET item_identifier1_label = 'Part Number' where id = 7;
 
 # Prepopulate list of categories for cable catalog. 
-<<<<<<< HEAD
-(9,'Cable Design', 'Item domain for managing cable design items', 'Alternate Name', 'UUID', NULL, 'Technical System');
-=======
->>>>>>> 7eabebba
 INSERT INTO `item_category` (name, description, domain_id) (select name,description, 9 AS domain_id FROM item_category WHERE domain_id = 2);